import { util as bslangUtil } from 'brighterscript';
import * as dotenv from 'dotenv';
import * as path from 'path';
import * as fsExtra from 'fs-extra';
import { DefaultFiles } from 'roku-deploy';
import * as rta from 'roku-test-automation';
import type {
    CancellationToken,
    DebugConfigurationProvider,
    ExtensionContext,
    WorkspaceFolder
} from 'vscode';
import * as vscode from 'vscode';
import type { LaunchConfiguration } from 'roku-debug';
import { fileUtils } from 'roku-debug';
import { util } from './util';
import type { TelemetryManager } from './managers/TelemetryManager';
import type { ActiveDeviceManager } from './ActiveDeviceManager';
// eslint-disable-next-line @typescript-eslint/no-require-imports
import cloneDeep = require('clone-deep');
import { rokuDeploy } from 'roku-deploy';
import type { DeviceInfo } from 'roku-deploy';
import type { UserInputManager } from './managers/UserInputManager';


export class BrightScriptDebugConfigurationProvider implements DebugConfigurationProvider {

    public constructor(
        private context: ExtensionContext,
        private activeDeviceManager: ActiveDeviceManager,
        private telemetryManager: TelemetryManager,
        private extensionOutputChannel: vscode.OutputChannel,
        private userInputManager: UserInputManager
    ) {
        this.context = context;
        this.activeDeviceManager = activeDeviceManager;
<<<<<<< HEAD

        this.configDefaults = {
            type: 'brightscript',
            name: 'BrightScript Debug: Launch',
            host: '${promptForHost}',
            password: '${promptForPassword}',
            consoleOutput: 'normal',
            request: 'launch',
            stopOnEntry: false,
            outDir: '${workspaceFolder}/out/',
            retainDeploymentArchive: true,
            injectRaleTrackerTask: false,
            injectRdbOnDeviceComponent: false,
            disableScreenSaver: true,
            retainStagingFolder: false,
            enableVariablesPanel: true,
            autoResolveVirtualVariables: false,
            enhanceREPLCompletions: true,
            showHiddenVariables: false,
            enableDebuggerAutoRecovery: false,
            stopDebuggerOnAppExit: false,
            autoRunSgDebugCommands: [],
            files: [...DefaultFiles],
            enableSourceMaps: true,
            rewriteDevicePathsInLogs: true,
            packagePort: 80,
            enableDebugProtocol: false,
            remotePort: 8060,
            rendezvousTracking: true,
            deleteDevChannelBeforeInstall: false,
            sceneGraphDebugCommandsPort: 8080,
            remoteControlMode: {
                activateOnSessionStart: false,
                deactivateOnSessionEnd: false
            }
        };
=======
>>>>>>> 5459a659
    }

    //make unit testing easier by adding these imports properties
    public fsExtra = fsExtra;
    public util = util;

    private configDefaults: Partial<BrightScriptLaunchConfiguration> = {
        type: 'brightscript',
        name: 'BrightScript Debug: Launch',
        host: '${promptForHost}',
        password: '${promptForPassword}',
        consoleOutput: 'normal',
        request: 'launch',
        stopOnEntry: false,
        outDir: '${workspaceFolder}/out/',
        retainDeploymentArchive: true,
        injectRaleTrackerTask: false,
        injectRdbOnDeviceComponent: false,
        disableScreenSaver: true,
        retainStagingFolder: false,
        enableVariablesPanel: true,
        autoResolveVirtualVariables: false,
        enhanceREPLCompletions: true,
        showHiddenVariables: false,
        enableDebuggerAutoRecovery: false,
        stopDebuggerOnAppExit: false,
        autoRunSgDebugCommands: [],
        files: [...DefaultFiles],
        enableSourceMaps: true,
        packagePort: 80,
        enableDebugProtocol: true,
        remotePort: 8060,
        rendezvousTracking: true,
        deleteDevChannelBeforeInstall: false,
        sceneGraphDebugCommandsPort: 8080,
        remoteControlMode: {
            activateOnSessionStart: false,
            deactivateOnSessionEnd: false
        }
    };

    /**
     * Massage a debug configuration just before a debug session is being launched,
     * e.g. add all missing attributes to the debug configuration.
     */
    public async resolveDebugConfiguration(folder: WorkspaceFolder | undefined, config: BrightScriptLaunchConfiguration, token?: CancellationToken): Promise<BrightScriptLaunchConfiguration> {
        let deviceInfo: DeviceInfo;
        let result: BrightScriptLaunchConfiguration;
        try {
            // merge user and workspace settings into the config
            result = this.processUserWorkspaceSettings(config);

            //force a specific stagingDir because sometimes this conflicts with bsconfig.json
            result.stagingDir ??= path.join('${outDir}/.roku-deploy-staging');
            result.stagingFolderPath = result.stagingDir;

            result = await this.sanitizeConfiguration(result, folder);
            result = await this.processEnvFile(folder, result);
            result = await this.processHostParameter(result);
            result = await this.processPasswordParameter(result);
            result = await this.processDeepLinkUrlParameter(result);
            result = await this.processLogfilePath(folder, result);

            const statusbarItem = vscode.window.createStatusBarItem(vscode.StatusBarAlignment.Right, 9_999_999);
            statusbarItem.text = '$(sync~spin) Fetching device info';
            statusbarItem.show();
            try {
                deviceInfo = await rokuDeploy.getDeviceInfo({ host: result.host, remotePort: result.remotePort, enhance: true, timeout: 4000 });
            } catch (e) {
                // a failed deviceInfo request should NOT fail the launch
                console.error(`Failed to fetch device info for ${result.host}`, e);
            }
            statusbarItem.dispose();

            if (deviceInfo && !deviceInfo.developerEnabled) {
                throw new Error(`Cannot deploy: developer mode is disabled on '${result.host}'`);
            }

            await this.context.workspaceState.update('enableDebuggerAutoRecovery', result.enableDebuggerAutoRecovery);

            return result;
        } catch (e) {
            //log any exceptions to the extension panel
            this.extensionOutputChannel.append((e as Error).stack);
            throw e;
        } finally {
            //send telemetry about this debug session (don't worry, it gets sanitized...we're just checking if certain features are being used)
            this.telemetryManager?.sendStartDebugSessionEvent(
                this.processUserWorkspaceSettings(config) as any,
                result,
                deviceInfo
            );
        }
    }

    /**
     * There are several debug-level config values that can be stored in user settings, so get those
     */
    private processUserWorkspaceSettings(config: BrightScriptLaunchConfiguration): BrightScriptLaunchConfiguration {
        const workspaceConfig = vscode.workspace.getConfiguration('brightscript.debug');

        let userWorkspaceSettings = {} as BrightScriptLaunchConfiguration;

        //only keep the config values that were explicitly defined in a config file (i.e. exclude default values)
        for (const key of Object.keys(workspaceConfig)) {
            const inspection = workspaceConfig.inspect(key);
            //if the value was explicitly defined by the user in one of the various locations, then keep this value
            if (
                inspection.globalValue !== undefined ||
                inspection.workspaceValue !== undefined ||
                inspection.globalLanguageValue !== undefined ||
                inspection.defaultLanguageValue !== undefined ||
                inspection.workspaceFolderValue !== undefined ||
                inspection.workspaceLanguageValue !== undefined ||
                inspection.workspaceFolderLanguageValue !== undefined
            ) {
                userWorkspaceSettings[key] = workspaceConfig[key];
            }
        }

        //merge the user/workspace settings in with the config (the config wins on conflict)
        const result = {
            ...userWorkspaceSettings ?? {},
            ...cloneDeep(config ?? {})
        };
        return result as BrightScriptLaunchConfiguration;
    }

    /**
     * Takes the launch.json config and applies any defaults to missing values and sanitizes some of the more complex options
     * @param config current config object
     */
    private async sanitizeConfiguration(config: BrightScriptLaunchConfiguration, folder: WorkspaceFolder): Promise<BrightScriptLaunchConfiguration> {
        let userWorkspaceSettings: any = vscode.workspace.getConfiguration('brightscript') || {};

        //make sure we have an object
        config = {

            //the workspace settings are the baseline
            ...userWorkspaceSettings,
            //override with any debug-specific settings
            ...config
        };

        let folderUri: vscode.Uri;
        //use the workspace folder provided
        if (folder) {
            folderUri = folder.uri;

            //if there's only one workspace, use that workspace's folder path
        } else if (vscode.workspace.workspaceFolders?.length === 1) {
            folderUri = vscode.workspace.workspaceFolders[0].uri;
        } else {
            //there are multiple workspaces, ask the user to specify which one they want to use
            let workspaceFolder = await vscode.window.showWorkspaceFolderPick();
            if (workspaceFolder) {
                folderUri = workspaceFolder.uri;
            }
        }

        if (!folderUri) {
            //cancel this whole thing because we can't continue without the user specifying a workspace folder
            throw new Error('Cannot determine which workspace to use for brightscript debugging');
        }

        //load the bsconfig settings (if available)
        let bsconfig = this.getBsConfig(folderUri);
        if (bsconfig) {
            config = { ...bsconfig, ...config };
        }

        config.rootDir = this.util.ensureTrailingSlash(config.rootDir ? config.rootDir : '${workspaceFolder}');

        //Check for depreciated Items
        if (config.debugRootDir) {
            if (config.sourceDirs) {
                throw new Error('Cannot set both debugRootDir AND sourceDirs');
            } else {
                config.sourceDirs = [this.util.ensureTrailingSlash(config.debugRootDir)];
            }
        } else if (config.sourceDirs) {
            let dirs: string[] = [];

            for (let dir of config.sourceDirs) {
                dirs.push(this.util.ensureTrailingSlash(dir));
            }
            config.sourceDirs = dirs;
        } else if (!config.sourceDirs) {
            config.sourceDirs = [];
        }

        if (config.componentLibraries) {
            config.componentLibrariesOutDir = this.util.ensureTrailingSlash(config.componentLibrariesOutDir ? config.componentLibrariesOutDir : '${workspaceFolder}/libs');

            for (let library of config.componentLibraries as any) {
                library.rootDir = this.util.ensureTrailingSlash(library.rootDir);
                library.files = library.files ? library.files : [...DefaultFiles];
            }
        } else {
            //create an empty array so it's easier to reason with downstream
            config.componentLibraries = [];
        }
        config.componentLibrariesPort = config.componentLibrariesPort ? config.componentLibrariesPort : 8080;

        // Pass along files needed by RDB to roku-debug
        config.rdbFilesBasePath = rta.utils.getDeviceFilesPath();

        // Apply any defaults to missing values
        config.type = config.type ? config.type : this.configDefaults.type;
        config.name = config.name ? config.name : this.configDefaults.name;
        config.host = config.host ? config.host : this.configDefaults.host;
        config.password = config.password ? config.password : this.configDefaults.password;
        config.consoleOutput = config.consoleOutput ? config.consoleOutput : this.configDefaults.consoleOutput;
        config.autoRunSgDebugCommands = config.autoRunSgDebugCommands ? config.autoRunSgDebugCommands : this.configDefaults.autoRunSgDebugCommands;
        config.request = config.request ? config.request : this.configDefaults.request;
        config.stopOnEntry ??= this.configDefaults.stopOnEntry;
        config.outDir = this.util.ensureTrailingSlash(config.outDir ? config.outDir : this.configDefaults.outDir);
        config.retainDeploymentArchive = config.retainDeploymentArchive === false ? false : this.configDefaults.retainDeploymentArchive;
        config.injectRaleTrackerTask = config.injectRaleTrackerTask === true ? true : this.configDefaults.injectRaleTrackerTask;
        config.injectRdbOnDeviceComponent = config.injectRdbOnDeviceComponent === true ? true : this.configDefaults.injectRdbOnDeviceComponent;
        config.disableScreenSaver = config.disableScreenSaver === false ? false : this.configDefaults.disableScreenSaver;
        config.retainStagingFolder ??= this.configDefaults.retainStagingFolder;
        config.enableVariablesPanel = 'enableVariablesPanel' in config ? config.enableVariablesPanel : this.configDefaults.enableVariablesPanel;
        config.autoResolveVirtualVariables = config.autoResolveVirtualVariables === true ? true : this.configDefaults.autoResolveVirtualVariables;
        config.enhanceREPLCompletions = config.enhanceREPLCompletions === true ? true : this.configDefaults.enhanceREPLCompletions;
        config.showHiddenVariables = config.showHiddenVariables === true ? true : this.configDefaults.showHiddenVariables;
        config.enableDebuggerAutoRecovery = config.enableDebuggerAutoRecovery === true ? true : this.configDefaults.enableDebuggerAutoRecovery;
        config.stopDebuggerOnAppExit = config.stopDebuggerOnAppExit === true ? true : this.configDefaults.stopDebuggerOnAppExit;
        config.files = config.files ? config.files : this.configDefaults.files;
        config.enableSourceMaps = config.enableSourceMaps === false ? false : this.configDefaults.enableSourceMaps;
        config.rewriteDevicePathsInLogs = config.rewriteDevicePathsInLogs === false ? false : this.configDefaults.rewriteDevicePathsInLogs;
        config.packagePort = config.packagePort ? config.packagePort : this.configDefaults.packagePort;
        config.remotePort = config.remotePort ? config.remotePort : this.configDefaults.remotePort;
        config.logfilePath ??= null;
        config.cwd = folderUri.fsPath;
        config.rendezvousTracking = config.rendezvousTracking === false ? false : true;
        config.deleteDevChannelBeforeInstall = config.deleteDevChannelBeforeInstall === true;
        config.sceneGraphDebugCommandsPort = config.sceneGraphDebugCommandsPort ? config.sceneGraphDebugCommandsPort : this.configDefaults.sceneGraphDebugCommandsPort;
        config.enableDebugProtocol ??= this.configDefaults.enableDebugProtocol;

        //if packageTask is defined, make sure there's actually a task with that name defined
        if (config.packageTask) {
            const targetTask = (await vscode.tasks.fetchTasks()).find(x => x.name === config.packageTask);
            if (!targetTask) {
                throw new Error(`Cannot find task '${config.packageTask}' for launch option 'packageTask'`);
            }
        }

        if (typeof config.remoteControlMode === 'boolean') {
            config.remoteControlMode = {
                activateOnSessionStart: config.remoteControlMode,
                deactivateOnSessionEnd: config.remoteControlMode
            };
        } else {
            config.remoteControlMode = {
                activateOnSessionStart: config.remoteControlMode?.activateOnSessionStart ?? this.configDefaults.remoteControlMode.activateOnSessionStart,
                deactivateOnSessionEnd: config.remoteControlMode?.deactivateOnSessionEnd ?? this.configDefaults.remoteControlMode.deactivateOnSessionEnd
            };
        }

        if (config.request !== 'launch') {
            await vscode.window.showErrorMessage(`roku-debug only supports the 'launch' request type`);
        }

        if (config.raleTrackerTaskFileLocation?.includes('${workspaceFolder}')) {
            config.raleTrackerTaskFileLocation = path.normalize(config.raleTrackerTaskFileLocation.replace('${workspaceFolder}', folderUri.fsPath));
        }

        // Check for the existence of the tracker task file in auto injection is enabled
        if (config.injectRaleTrackerTask) {
            if (!config.raleTrackerTaskFileLocation) {
                await vscode.window.showErrorMessage(`"raleTrackerTaskFileLocation" must be defined when "injectRaleTrackerTask" is enabled`);
            } else if (await this.util.fileExists(config.raleTrackerTaskFileLocation) === false) {
                await vscode.window.showErrorMessage(`injectRaleTrackerTask was set to true but could not find TrackerTask.xml at:\n${config.raleTrackerTaskFileLocation}`);
            }
        }

        //for rootDir, replace workspaceFolder now to avoid issues in vscode itself
        if (config.rootDir.includes('${workspaceFolder}')) {
            config.rootDir = path.normalize(config.rootDir.replace('${workspaceFolder}', folderUri.fsPath));
        }

        //for outDir, replace workspaceFolder now
        if (config.outDir.includes('${workspaceFolder}')) {
            config.outDir = path.normalize(config.outDir.replace('${workspaceFolder}', folderUri.fsPath));
        }

        if (config.stagingFolderPath.includes('${outDir}')) {
            config.stagingFolderPath = path.normalize(config.stagingFolderPath.replace('${outDir}', config.outDir));
        }
        if (config.stagingFolderPath.includes('${workspaceFolder}')) {
            config.stagingFolderPath = path.normalize(config.stagingFolderPath.replace('${workspaceFolder}', folderUri.fsPath));
        }

        if (config.stagingDir.includes('${outDir}')) {
            config.stagingDir = path.normalize(config.stagingDir.replace('${outDir}', config.outDir));
        }
        if (config.stagingDir.includes('${workspaceFolder}')) {
            config.stagingDir = path.normalize(config.stagingDir.replace('${workspaceFolder}', folderUri.fsPath));
        }


        // Make sure that directory paths end in a trailing slash
        if (config.debugRootDir) {
            config.debugRootDir = this.util.ensureTrailingSlash(config.debugRootDir);
        }

        if (config.packagePath?.includes('${workspaceFolder}')) {
            config.packagePath = path.normalize(config.packagePath.replace('${workspaceFolder}', folderUri.fsPath));
        }
        if (config.packagePath?.includes('${outDir}')) {
            config.packagePath = path.normalize(config.packagePath.replace('${outDir}', config.outDir));
        }

        if (!config.rootDir) {
            console.log('No rootDir specified: defaulting to ${workspaceFolder}');
            //use the current workspace folder
            config.rootDir = folderUri.fsPath;
        }

        return config;
    }

    public async processLogfilePath(folder: WorkspaceFolder | undefined, config: BrightScriptLaunchConfiguration) {
        if (config?.logfilePath?.trim()) {
            config.logfilePath = config.logfilePath.trim();
            if (config.logfilePath.includes('${workspaceFolder}')) {
                config.logfilePath = config.logfilePath.replace('${workspaceFolder}', folder.uri.fsPath);
            }

            try {
                config.logfilePath = fileUtils.standardizePath(config.logfilePath);
                //create the logfile folder structure if not exist
                fsExtra.ensureDirSync(path.dirname(config.logfilePath));

                //create the log file if it doesn't exist
                if (!fsExtra.pathExistsSync(config.logfilePath)) {
                    fsExtra.createFileSync(config.logfilePath);
                }
                await this.context.workspaceState.update('logfilePath', config.logfilePath);
            } catch (e) {
                throw new Error(`Could not create logfile at "${config.logfilePath}"`);
            }
        }
        return config;
    }

    /**
     * Reads the manifest file and updates any config values that are mapped to it
     * @param folder current workspace folder
     * @param config current config object
     */
    private async processEnvFile(folder: WorkspaceFolder | undefined, config: BrightScriptLaunchConfiguration): Promise<BrightScriptLaunchConfiguration> {
        //process .env file if present
        if (config.envFile) {
            let envFilePath = config.envFile;
            //resolve ${workspaceFolder} so we can actually load the .env file now
            if (config.envFile.includes('${workspaceFolder}')) {
                envFilePath = config.envFile.replace('${workspaceFolder}', folder.uri.fsPath);
            }
            if (await this.util.fileExists(envFilePath) === false) {
                throw new Error(`Cannot find .env file at "${envFilePath}`);
            }
            //parse the .env file
            let envConfig = dotenv.parse(await this.fsExtra.readFile(envFilePath));

            // temporarily convert entire config to string for any envConfig replacements.
            let configString = JSON.stringify(config);
            let match: RegExpMatchArray;
            let regexp = /\$\{env:([\w\d_]*)\}/g;
            let updatedConfigString = configString;

            // apply any defined values to env placeholders
            while ((match = regexp.exec(configString))) {
                let environmentVariableName = match[1];
                let environmentVariableValue = envConfig[environmentVariableName];

                if (environmentVariableValue) {
                    updatedConfigString = updatedConfigString.replace(match[0], environmentVariableValue);
                }
            }

            config = JSON.parse(updatedConfigString);

            let configDefaults = {
                rootDir: config.rootDir,
                ...this.configDefaults
            };

            // apply any default values to env placeholders
            for (let key in config) {
                let configValue = config[key];
                let match: RegExpMatchArray;
                //replace all environment variable placeholders with their values
                while ((match = regexp.exec(configValue))) {
                    let environmentVariableName = match[1];
                    configValue = configDefaults[key];
                    console.log(`The configuration value for ${key} was not found in the env file under the name ${environmentVariableName}. Defaulting the value to: ${configValue}`);
                }
                config[key] = configValue;
            }
        }
        return config;
    }

    /**
     * Validates the host parameter in the config and opens an input ui if set to ${promptForHost}
     * @param config  current config object
     */
    private async processHostParameter(config: BrightScriptLaunchConfiguration): Promise<BrightScriptLaunchConfiguration> {
        if (config.host.trim() === '${promptForHost}' || (config?.deepLinkUrl?.includes('${promptForHost}'))) {
            if (this.activeDeviceManager.enabled) {
                config.host = await this.userInputManager.promptForHost();
            } else {
                config.host = await this.userInputManager.promptForHostManual();
            }
        }

        //check the host and throw error if not provided or update the workspace to set last host
        if (!config.host) {
            throw new Error('Debug session terminated: host is required.');
        } else {
            await this.context.workspaceState.update('remoteHost', config.host);
        }

        return config;
    }

    /**
     * Validates the password parameter in the config and opens an input ui if set to ${promptForPassword}
     * @param config  current config object
     */
    private async processPasswordParameter(config: BrightScriptLaunchConfiguration) {
        //prompt for password if not hardcoded
        if (config.password.trim() === '${promptForPassword}') {
            config.password = await this.openInputBox('The developer account password for your Roku device.');
            if (!config.password) {
                throw new Error('Debug session terminated: password is required.');
            } else {
                await this.context.workspaceState.update('remotePassword', config.password);
            }
        }

        return config;
    }

    /**
     * Validates the deepLinkUrl parameter in the config and opens an input ui if set to ${promptForDeepLinkUrl} or if the url contains ${promptForQueryParams
     * @param config  current config object
     */
    private async processDeepLinkUrlParameter(config: BrightScriptLaunchConfiguration) {
        if (config.deepLinkUrl) {
            config.deepLinkUrl = config.deepLinkUrl.replace('${host}', config.host);
            config.deepLinkUrl = config.deepLinkUrl.replace('${promptForHost}', config.host);
            if (config.deepLinkUrl.includes('${promptForQueryParams}')) {
                let queryParams = await this.openInputBox('Querystring params for deep link');
                config.deepLinkUrl = config.deepLinkUrl.replace('${promptForQueryParams}', queryParams);
            }
            if (config.deepLinkUrl === '${promptForDeepLinkUrl}') {
                config.deepLinkUrl = await this.openInputBox('Full deep link url');
            }
        }
        return config;
    }

    /**
     * Helper to open a vscode input box ui
     * @param placeHolder placeHolder text
     * @param value default value
     */
    private async openInputBox(placeHolder: string, value = '') {
        return vscode.window.showInputBox({
            placeHolder: placeHolder,
            value: value
        });
    }

    /**
     * Get the bsconfig file, if available
     */
    public getBsConfig(workspaceFolder: vscode.Uri) {
        //try to load bsconfig settings
        let settings = vscode.workspace.getConfiguration('brightscript', workspaceFolder);
        let configFilePath = settings.get<string>('configFile');
        let isDefaultPath = false;
        if (!configFilePath) {
            isDefaultPath = true;
            configFilePath = 'bsconfig.json';
        }

        //if the path is relative, resolve it relative to the workspace folder. If it's absolute, use as is (path.resolve handles this logic for us)
        let workspaceFolderPath = bslangUtil.uriToPath(workspaceFolder.toString());
        configFilePath = path.resolve(workspaceFolderPath, configFilePath);
        try {
            let bsconfig = bslangUtil.loadConfigFile(configFilePath);
            return bsconfig;
        } catch (e) {
            //only log the error if the user explicitly defined a config path
            if (!isDefaultPath) {
                console.error(`Could not load bsconfig file at "${configFilePath}`);
            }
            return undefined;
        }
    }
}

export interface BrightScriptLaunchConfiguration extends LaunchConfiguration {
    /**
     * The name of this launch configuration
     */
    name: string;
    /**
     * The type of this debug configuration
     */
    type: string;
    /**
     * Should the debugger launch or attach. roku-debug only supports launching
     */
    request: 'launch' | 'attach';

    /**
     * A path to a file where all brightscript console output will be written. If falsey, file logging will be disabled.
     */
    logfilePath?: string;
    /**
     *  If true, then the zip archive is NOT deleted after a debug session has been closed.
     * @default true
     */
    retainDeploymentArchive?: boolean;

    /**
     * A path to an environment variables file which will be used to augment the launch config
     */
    envFile?: string;

    /**
     * If injectRdbOnDeviceComponent is true and this is true the screen saver will be be disabled while the deployed application is running.
     */
    disableScreenSaver?: boolean;

    /**
     * If set, the remote control will be enabled/disabled at the start/end of the debug session, respectively.
     * @default { activateOnSessionStart: false, deactivateOnSessionEnd: false }
     */
    remoteControlMode?: { activateOnSessionStart?: boolean; deactivateOnSessionEnd?: boolean };
}<|MERGE_RESOLUTION|>--- conflicted
+++ resolved
@@ -34,45 +34,6 @@
     ) {
         this.context = context;
         this.activeDeviceManager = activeDeviceManager;
-<<<<<<< HEAD
-
-        this.configDefaults = {
-            type: 'brightscript',
-            name: 'BrightScript Debug: Launch',
-            host: '${promptForHost}',
-            password: '${promptForPassword}',
-            consoleOutput: 'normal',
-            request: 'launch',
-            stopOnEntry: false,
-            outDir: '${workspaceFolder}/out/',
-            retainDeploymentArchive: true,
-            injectRaleTrackerTask: false,
-            injectRdbOnDeviceComponent: false,
-            disableScreenSaver: true,
-            retainStagingFolder: false,
-            enableVariablesPanel: true,
-            autoResolveVirtualVariables: false,
-            enhanceREPLCompletions: true,
-            showHiddenVariables: false,
-            enableDebuggerAutoRecovery: false,
-            stopDebuggerOnAppExit: false,
-            autoRunSgDebugCommands: [],
-            files: [...DefaultFiles],
-            enableSourceMaps: true,
-            rewriteDevicePathsInLogs: true,
-            packagePort: 80,
-            enableDebugProtocol: false,
-            remotePort: 8060,
-            rendezvousTracking: true,
-            deleteDevChannelBeforeInstall: false,
-            sceneGraphDebugCommandsPort: 8080,
-            remoteControlMode: {
-                activateOnSessionStart: false,
-                deactivateOnSessionEnd: false
-            }
-        };
-=======
->>>>>>> 5459a659
     }
 
     //make unit testing easier by adding these imports properties
@@ -102,6 +63,7 @@
         autoRunSgDebugCommands: [],
         files: [...DefaultFiles],
         enableSourceMaps: true,
+        rewriteDevicePathsInLogs: true,
         packagePort: 80,
         enableDebugProtocol: true,
         remotePort: 8060,
