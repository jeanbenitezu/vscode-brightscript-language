{
    "name": "brightscript",
    "displayName": "BrightScript Language",
    "version": "2.45.8",
    "publisher": "RokuCommunity",
    "description": "Language support for Roku's BrightScript language.",
    "author": {
        "name": "Bronley Plumb",
        "email": "bronley@gmail.com"
    },
    "icon": "images/logo.png",
    "license": "MIT",
    "keywords": [
        "multi-root-ready"
    ],
    "engines": {
        "vscode": "^1.57.0",
        "node": "^12.12.0"
    },
    "repository": {
        "type": "git",
        "url": "https://github.com/RokuCommunity/vscode-brightscript-language"
    },
    "bugs": {
        "url": "https://github.com/RokuCommunity/vscode-brightscript-language/issues"
    },
    "scripts": {
        "postinstall": "cd webviews && npm install",
        "preversion": "npm run build && npm run lint && npm run test && npm run check-extraneous",
        "vscode:prepublish": "npm run build",
        "copy-schema": "cpx ./node_modules/brighterscript/bsconfig.schema.json ./dist -L",
        "build": "npm run copy-schema && tsc -p ./ && npm run build-webviews",
        "build-webviews": "cd ./webviews && npm run build && cd ..",
        "lint": "eslint \"./src/**/*.ts\"",
        "watch": "npm run copy-schema && tsc -w -p ./",
        "watch-webviews": "cd ./webviews && npm run watch",
        "watch-all": "ts-node ./scripts/watch-all.ts",
        "test": "nyc mocha",
        "test:nocover": "mocha",
        "publish-coverage": "nyc report --reporter=text-lcov | coveralls",
        "check-extraneous": "npm list --production --parseable --depth=99999",
        "package": "vsce package",
        "package-local": "node scripts/package-local.js",
        "publish": "vsce publish",
        "clean": "rimraf dist",
        "install-local": "node scripts/install-local.js",
        "install-pull-local": "node scripts/install-local.js --pull",
        "uninstall-local": "node scripts/uninstall-local.js",
        "build-docs": "statigen -s docs -o .tmp/docs",
        "watch-docs": "npm run build-docs -- --watch",
        "releases": "ts-node scripts/releases.ts",
        "sync-launch-settings": "ts-node scripts/sync-launch-settings.ts"
    },
    "dependencies": {
        "@types/request": "^2.48.12",
        "@vscode/extension-telemetry": "^0.4.7",
        "array-sort": "^1.0.0",
        "backoff": "^2.5.0",
        "brighterscript": "^0.65.12",
        "brighterscript-formatter": "^1.6.36",
        "clone-deep": "^4.0.1",
        "debounce": "^1.2.0",
        "dotenv": "^6.2.0",
        "eventemitter3": "^5.0.1",
        "fast-xml-parser": "^3.12.16",
        "fs-extra": "^7.0.1",
        "get-port": "^5.0.0",
        "glob": "^7.1.3",
        "hex-rgb": "^5.0.0",
        "iconv-lite": "0.4.24",
        "just-throttle": "^4.0.1",
        "net": "^1.0.2",
        "node-cache": "^4.2.0",
        "node-ssdp": "^4.0.0",
        "postman-request": "^2.88.1-postman.32",
        "pretty-bytes": "^5.6.0",
        "roku-debug": "^0.20.14",
<<<<<<< HEAD
        "roku-deploy": "^3.11.0",
=======
        "roku-deploy": "^3.11.1",
>>>>>>> dd5ea1b2
        "roku-test-automation": "2.0.0-beta.22",
        "semver": "^7.1.3",
        "source-map": "^0.7.3",
        "thenby": "^1.3.4",
        "undent": "^0.1.0",
        "vscode-languageclient": "^7.0.0",
        "vscode-uri": "^1.0.6"
    },
    "devDependencies": {
        "@deboxsoft/cpx": "^1.5.0",
        "@parcel/watcher": "^2.0.7",
        "@types/backoff": "^2.5.2",
        "@types/chai": "^4.1.5",
        "@types/chalk": "^2.2.0",
        "@types/clone-deep": "^4.0.3",
        "@types/fs-extra": "^5.0.4",
        "@types/glob": "^7.1.1",
        "@types/mocha": "^7.0.2",
        "@types/node": "^12.12.0",
        "@types/node-ssdp": "^3.3.0",
        "@types/prompt": "^1.1.2",
        "@types/semver": "^7.1.0",
        "@types/sinon": "7.0.6",
        "@types/vscode": "^1.53.0",
        "@types/xml2js": "^0.4.14",
        "@types/yargs": "^17.0.10",
        "@typescript-eslint/eslint-plugin": "^5.14.0",
        "@typescript-eslint/parser": "^5.14.0",
        "@vscode/vsce": "^2.22.0",
        "chai": "^4.2.0",
        "chalk": "^4.1.2",
        "changelog-parser": "^2.8.0",
        "coveralls-next": "^4.2.0",
        "dayjs": "^1.11.7",
        "deferred": "^0.7.11",
        "eslint": "^8.10.0",
        "eslint-plugin-github": "^4.3.5",
        "eslint-plugin-no-only-tests": "^2.6.0",
        "mocha": "^9.1.3",
        "node-notifier": "^10.0.1",
        "nyc": "^15.0.0",
        "ovsx": "^0.8.3",
        "prompt": "^1.3.0",
        "rimraf": "^3.0.0",
        "sinon": "^7.2.3",
        "source-map-support": "^0.5.21",
        "statigen": "^0.5.2",
        "terminal-overwrite": "^2.0.1",
        "ts-node": "^10.9.1",
        "tslib": "^2.3.1",
        "typescript": "^4.7.4",
        "typescript-json-schema": "^0.50.1",
        "vscode-tmgrammar-test": "^0.0.11",
        "yargs": "^16.2.0"
    },
    "optionalDependencies": {
        "fsevents": "~2.3.2"
    },
    "main": "./dist/extension",
    "browser": "./dist/extension-web",
    "activationEvents": [
        "onDebug",
        "onLanguage:brightscript",
        "onLanguage:brighterscript",
        "onLanguage:xml",
        "workspaceContains:**/manifest",
        "workspaceContains:**/bsconfig.json",
        "onView:onlineDevicesView",
        "onCommand:extension.brightscript.refreshDeviceList",
        "onCommand:extension.brightscript.sendRemoteCommand",
        "onCommand:extension.brightscript.toggleRemoteControlMode",
        "onCommand:extension.brightscript.enableRemoteControlMode",
        "onCommand:extension.brightscript.disableRemoteControlMode",
        "onCommand:extension.brightscript.pressBackButton",
        "onCommand:extension.brightscript.pressHomeButton",
        "onCommand:extension.brightscript.pressUpButton",
        "onCommand:extension.brightscript.pressDownButton",
        "onCommand:extension.brightscript.pressRightButton",
        "onCommand:extension.brightscript.pressLeftButton",
        "onCommand:extension.brightscript.pressSelectButton",
        "onCommand:extension.brightscript.pressPlayButton",
        "onCommand:extension.brightscript.pressRevButton",
        "onCommand:extension.brightscript.pressFwdButton",
        "onCommand:extension.brightscript.pressStarButton",
        "onCommand:extension.brightscript.pressInstantReplayButton",
        "onCommand:extension.brightscript.pressSearchButton",
        "onCommand:extension.brightscript.pressEnterButton",
        "onCommand:extension.brightscript.pressFindRemote",
        "onCommand:extension.brightscript.pressVolumeDown",
        "onCommand:extension.brightscript.pressVolumeMute",
        "onCommand:extension.brightscript.pressVolumeUp",
        "onCommand:extension.brightscript.pressPowerOff",
        "onCommand:extension.brightscript.pressChannelUp",
        "onCommand:extension.brightscript.pressChannelDown",
        "onCommand:extension.brightscript.changeTvInput",
        "onCommand:extension.brightscript.sendRemoteText",
        "onCommand:brighterscript.showPreview",
        "onCommand:brighterscript.showPreviewToSide",
        "onCommand:extension.brightscript.captureScreenshot"
    ],
    "contributes": {
        "viewsContainers": {
            "activitybar": [
                {
                    "id": "vscode-brightscript-language",
                    "title": "BrightScript Language",
                    "icon": "images/icons/logo.svg"
                }
            ]
        },
        "views": {
            "vscode-brightscript-language": [
                {
                    "id": "onlineDevicesView",
                    "name": "Devices"
                }
            ],
            "debug": [
                {
                    "id": "rendezvousView",
                    "name": "Rendezvous",
                    "when": "debugType == 'brightscript'"
                },
                {
                    "id": "sceneGraphInspectorView",
                    "name": "SceneGraph Inspector",
                    "type": "webview"
                },
                {
                    "id": "rokuDeviceView",
                    "contextualTitle": "Roku",
                    "name": "Device View",
                    "type": "webview"
                },
                {
                    "id": "rokuRegistryView",
                    "name": "Roku Registry",
                    "type": "webview"
                },
                {
                    "id": "rokuCommandsView",
                    "name": "Roku Commands",
                    "type": "webview"
                },
                {
                    "id": "rokuAutomationView",
                    "name": "Roku Automation",
                    "type": "webview"
                }
            ]
        },
        "menus": {
            "editor/title": [
                {
                    "when": "editorLangId == brighterscript && resourceScheme == file",
                    "command": "brighterscript.showPreviewToSide",
                    "group": "navigation"
                }
            ],
            "view/title": [
                {
                    "command": "extension.brightscript.rendezvous.toggleSortMethod",
                    "when": "debugType == 'brightscript' && view == rendezvousView",
                    "group": "Rendezvous"
                },
                {
                    "command": "extension.brightscript.rendezvous.toggleSortDirection",
                    "when": "debugType == 'brightscript' && view == rendezvousView",
                    "group": "Rendezvous"
                },
                {
                    "command": "extension.brightscript.rendezvous.clearHistory",
                    "when": "debugType == 'brightscript' && view == rendezvousView",
                    "group": "navigation"
                },
                {
                    "command": "extension.brightscript.refreshDeviceList",
                    "when": "view == onlineDevicesView",
                    "group": "navigation"
                },
                {
                    "command": "extension.brightscript.rokuRegistry.refreshRegistry",
                    "when": "view == rokuRegistryView",
                    "group": "navigation"
                },
                {
                    "command": "extension.brightscript.rokuRegistry.importRegistry",
                    "when": "view == rokuRegistryView",
                    "group": "navigation"
                },
                {
                    "command": "extension.brightscript.rokuRegistry.exportRegistry",
                    "when": "view == rokuRegistryView",
                    "group": "navigation"
                },
                {
                    "command": "extension.brightscript.rokuRegistry.clearRegistry",
                    "when": "view == rokuRegistryView",
                    "group": "navigation"
                },
                {
                    "command": "extension.brightscript.rokuDeviceView.refreshScreenshot",
                    "when": "view == rokuDeviceView && !brightscript.rokuDeviceView.enableScreenshotCapture",
                    "group": "navigation@1"
                },
                {
                    "command": "extension.brightscript.rokuDeviceView.resumeScreenshotCapture",
                    "when": "view == rokuDeviceView && !brightscript.rokuDeviceView.enableScreenshotCapture && !brightscript.rokuDeviceView.isInspectingNodes",
                    "group": "navigation@2"
                },
                {
                    "command": "extension.brightscript.rokuDeviceView.pauseScreenshotCapture",
                    "when": "view == rokuDeviceView && brightscript.rokuDeviceView.enableScreenshotCapture && !brightscript.rokuDeviceView.isInspectingNodes",
                    "group": "navigation@2"
                },
                {
                    "command": "extension.brightscript.rokuDeviceView.enableNodeInspector",
                    "when": "view == rokuDeviceView && brightscript.isOnDeviceComponentAvailable && !brightscript.rokuDeviceView.isInspectingNodes",
                    "group": "navigation@3"
                },
                {
                    "command": "extension.brightscript.rokuDeviceView.disableNodeInspector",
                    "when": "view == rokuDeviceView && brightscript.isOnDeviceComponentAvailable && brightscript.rokuDeviceView.isInspectingNodes",
                    "group": "navigation@3"
                },
                {
                    "command": "extension.brightscript.rokuAutomationView.startRecording",
                    "when": "view == rokuAutomationView && !brightscript.rokuAutomationView.isRecording",
                    "group": "navigation"
                },
                {
                    "command": "extension.brightscript.rokuAutomationView.stopRecording",
                    "when": "view == rokuAutomationView && brightscript.rokuAutomationView.isRecording",
                    "group": "navigation"
                },
                {
                    "command": "extension.brightscript.rokuAutomationView.enableAutorunOnDeploy",
                    "when": "view == rokuAutomationView && !brightscript.rokuAutomationView.autorunOnDeploy",
                    "group": "navigation@2"
                },
                {
                    "command": "extension.brightscript.rokuAutomationView.disableAutorunOnDeploy",
                    "when": "view == rokuAutomationView && brightscript.rokuAutomationView.autorunOnDeploy",
                    "group": "navigation@2"
                }
            ],
            "commandPalette": []
        },
        "breakpoints": [
            {
                "language": "brightscript"
            },
            {
                "language": "brighterscript"
            }
        ],
        "debuggers": [
            {
                "label": "BrightScript Debug",
                "type": "brightscript",
                "program": "./dist/debugAdapter.js",
                "runtime": "node",
                "configurationAttributes": {
                    "launch": {
                        "required": [],
                        "properties": {
                            "host": {
                                "type": "string",
                                "description": "The host or ip address for the target Roku",
                                "default": "${promptForHost}"
                            },
                            "deepLinkUrl": {
                                "type": "string",
                                "description": "A full deep link url to start the debugging session. There's no pretty way of launching directly to a deep link, so the app must be side-loaded, it auto-runs, we stop the app, and then launch it again using the deep link. You may use ${promptForHost}, ${host}, ${promptForQueryParams} which only asks for the URL-encoded querystring, and ${promptForDeepLinkUrl} to enter the entire deep link url at launch-time.",
                                "default": "http://${host}:8060/launch/dev?${promptForQueryParams}"
                            },
                            "password": {
                                "type": "string",
                                "description": "The password for the developer page on the target Roku",
                                "default": "${promptForPassword}"
                            },
                            "rootDir": {
                                "type": "string",
                                "description": "The root directory that contains your Roku project. This path should point to the folder containing your manifest file",
                                "default": "${workspaceFolder}"
                            },
                            "debugRootDir": {
                                "type": "string",
                                "deprecationMessage": "Deprecated. Use sourceDirs instead",
                                "description": "If you have a build system, rootDir will point to the build output folder, and this path should point to the actual source folder so that breakpoints can be set in the source files when debugging. In order for this to work, your build process cannot change line offsets between source files and built files, otherwise debugger lines will be out of sync.",
                                "default": "${workspaceFolder}"
                            },
                            "sourceDirs": {
                                "type": "array",
                                "description": "If you have a build system, this array will point to paths of actual source folders so that breakpoints can be set in the source files when debugging. In order for this to work, your build process cannot change line offsets between source files and built files, otherwise, debugger lines will be out of sync.",
                                "default": [
                                    "${workspaceFolder}"
                                ]
                            },
                            "bsConst": {
                                "type": "object",
                                "description": "An object of bs_const values to be updated in the manifest before side loading.",
                                "patternProperties": {
                                    "^[\\w]+$": {
                                        "type": "boolean",
                                        "required": true
                                    }
                                },
                                "additionalProperties": false
                            },
                            "rendezvousTracking": {
                                "type": "boolean",
                                "description": "Should rendezvous tracking be enabled on launch? If `true`: turn on ECP rendezvous tracking, or turn on 8080 rendezvous tracking if ECP unsupported. If `false`, turn off both.",
                                "default": true
                            },
                            "componentLibrariesPort": {
                                "type": "number",
                                "description": "Port to access component libraries.",
                                "default": 8080
                            },
                            "componentLibrariesOutDir": {
                                "type": "string",
                                "deprecationMessage": "This no longer user-configurable. This value will be set to \"${outDir}/component-libraries\" by the extension.",
                                "default": ""
                            },
                            "componentLibraries": {
                                "type": "array",
                                "description": "An array of file path sets. One for each component library. Each index is an array of file paths, file globs. This will override the defaults, so if specified, you must provide ALL files. See https://npmjs.com/roku-deploy for examples. You must specify a componentLibrariesOutDir to use this.",
                                "default": [
                                    {
                                        "rootDir": "${workspaceFolder}/LibDir/",
                                        "outFile": "LibName.zip",
                                        "files": [
                                            "manifest",
                                            "source/**/*.*",
                                            "components/**/*.*",
                                            "images/**/*.*"
                                        ]
                                    }
                                ],
                                "items": {
                                    "type": "object",
                                    "description": "Component Library Schema.",
                                    "default": {
                                        "rootDir": "${workspaceFolder}/LibDir/",
                                        "outFile": "LibName.zip",
                                        "files": [
                                            "manifest",
                                            "source/**/*.*",
                                            "components/**/*.*",
                                            "images/**/*.*"
                                        ]
                                    },
                                    "required": [
                                        "rootDir",
                                        "outFile",
                                        "files"
                                    ],
                                    "properties": {
                                        "rootDir": {
                                            "type": "string",
                                            "description": "Root directory of source files for this component library.",
                                            "examples": [
                                                "${workspaceFolder}/LibDir/"
                                            ]
                                        },
                                        "outFile": {
                                            "type": "string",
                                            "description": "A file name and extension used as the static file name for the zip. You can use manifest values in this property such as ${title} to be inferred from the library's manifest file.",
                                            "default": "",
                                            "examples": [
                                                "LibName.zip"
                                            ],
                                            "pattern": "^(.*)(\\.zip)$"
                                        },
                                        "files": {
                                            "type": "array",
                                            "description": "A file path or file glob that should be copied to the  component library zip.",
                                            "default": [
                                                "manifest",
                                                "source/**/*.*",
                                                "components/**/*.*",
                                                "assets/**/*.*"
                                            ],
                                            "items": {
                                                "anyOf": [
                                                    {
                                                        "type": "string",
                                                        "description": "A file path or file glob that should be copied to the component library zip."
                                                    },
                                                    {
                                                        "type": "object",
                                                        "properties": {
                                                            "src": {
                                                                "anyOf": [
                                                                    {
                                                                        "type": "string",
                                                                        "description": "A file path or glob pattern of source file(s) to be included in the  component library zip."
                                                                    },
                                                                    {
                                                                        "type": "array",
                                                                        "description": "An array of file path or globs",
                                                                        "items": {
                                                                            "type": "string",
                                                                            "description": "A file path or glob pattern of source file(s) to be included in the  component library zip."
                                                                        }
                                                                    }
                                                                ]
                                                            },
                                                            "dest": {
                                                                "type": "string",
                                                                "description": "The destination for the file(s) found in 'src'. If this path is a directory, you must end it in a trailing slash"
                                                            }
                                                        },
                                                        "required": [
                                                            "src",
                                                            "dest"
                                                        ]
                                                    }
                                                ]
                                            }
                                        },
                                        "sourceDirs": {
                                            "type": "array",
                                            "description": "If you have a build system, this array will point to paths of actual source folders so that breakpoints can be set in the source files when debugging. In order for this to work, your build process cannot change line offsets between source files and built files, otherwise, debugger lines will be out of sync.",
                                            "default": [
                                                "${workspaceFolder}"
                                            ]
                                        }
                                    }
                                }
                            },
                            "autoRunSgDebugCommands": {
                                "type": "array",
                                "items": {
                                    "anyOf": [
                                        {
                                            "type": "string",
                                            "description": "Enables running the 'chanperf' command with a 1 second reporting interval at the start of a debug session.",
                                            "enum": [
                                                "chanperf"
                                            ]
                                        },
                                        {
                                            "type": "string",
                                            "description": "Enables running of the 'fps_display 1' command at the start of a debug session.",
                                            "enum": [
                                                "fpsdisplay"
                                            ]
                                        },
                                        {
                                            "type": "string",
                                            "description": "Enables running of the 'logrendezvous on' command at the start of a debug session.",
                                            "enum": [
                                                "logrendezvous"
                                            ]
                                        },
                                        {
                                            "type": "string",
                                            "description": "Changes the maximum number of brightscript warnings displayed on channel install to zero.",
                                            "enum": [
                                                "brightscript_warnings 0"
                                            ]
                                        },
                                        {
                                            "type": "string",
                                            "description": "Custom SGDebug command that will be run on port 8080"
                                        }
                                    ]
                                }
                            },
                            "fileLogging": {
                                "oneOf": [
                                    {
                                        "type": "object",
                                        "description": "Configure file logging for debug console logs as well as RokuCommunity debugger logs",
                                        "default": {
                                            "dir": "${workspaceFolder}/logs",
                                            "rokuDevice": {
                                                "enabled": true,
                                                "filename": "rokuDevice.log",
                                                "mode": "session",
                                                "logLimit": 5
                                            },
                                            "debugger": {
                                                "enabled": true,
                                                "filename": "debugger.log",
                                                "mode": "session",
                                                "logLimit": 5
                                            }
                                        },
                                        "properties": {
                                            "enabled": {
                                                "type": "boolean",
                                                "description": "Should file logging be enabled"
                                            },
                                            "dir": {
                                                "type": "string",
                                                "description": "Directory where log files should be stored. used when filename is relative",
                                                "default": "${workspaceFolder}/logs"
                                            },
                                            "logLimit": {
                                                "type": "number",
                                                "description": "The number of log files to keep. `null` means keep all logs",
                                                "default": null
                                            },
                                            "rokuDevice": {
                                                "oneOf": [
                                                    {
                                                        "type": "object",
                                                        "description": "File logging for the telnet or IO output from the Roku device currently being debugged. (i.e. all the stuff produced by `print` statements in your code)",
                                                        "properties": {
                                                            "enabled": {
                                                                "type": "boolean",
                                                                "description": "Should file logging be enabled"
                                                            },
                                                            "dir": {
                                                                "type": "string",
                                                                "description": "Directory where log files should be stored. used when filename is relative",
                                                                "default": "${workspaceFolder}/logs"
                                                            },
                                                            "logLimit": {
                                                                "type": "number",
                                                                "description": "The number of log files to keep. `null` means keep all logs",
                                                                "default": null
                                                            },
                                                            "mode": {
                                                                "type": "string",
                                                                "description": "`'session'` means a unique timestamped file will be created on every debug session.`'append'` means all logs will be appended to a single file",
                                                                "default": "session",
                                                                "enum": [
                                                                    "session",
                                                                    "append"
                                                                ]
                                                            }
                                                        }
                                                    },
                                                    {
                                                        "type": "boolean",
                                                        "description": "Enable file logging for debug console logs as well as RokuCommunity debugger logs"
                                                    }
                                                ]
                                            },
                                            "debugger": {
                                                "oneOf": [
                                                    {
                                                        "type": "object",
                                                        "description": "File logging for the debugger. Mostly used to provide crash logs to the RokuCommunity team.",
                                                        "properties": {
                                                            "enabled": {
                                                                "type": "boolean",
                                                                "description": "Should file logging be enabled"
                                                            },
                                                            "dir": {
                                                                "type": "string",
                                                                "description": "Directory where log files should be stored. used when filename is relative",
                                                                "default": "${workspaceFolder}/logs"
                                                            },
                                                            "logLimit": {
                                                                "type": "number",
                                                                "description": "The number of log files to keep. `null` means keep all logs",
                                                                "default": null
                                                            },
                                                            "mode": {
                                                                "type": "string",
                                                                "description": "`'session'` means a unique timestamped file will be created on every debug session.`'append'` means all logs will be appended to a single file",
                                                                "default": "session",
                                                                "enum": [
                                                                    "session",
                                                                    "append"
                                                                ]
                                                            }
                                                        }
                                                    },
                                                    {
                                                        "type": "boolean",
                                                        "description": "Enable file logging for debug console logs as well as RokuCommunity debugger logs"
                                                    }
                                                ]
                                            }
                                        }
                                    },
                                    {
                                        "type": "boolean",
                                        "description": "Enable file logging for debug console logs as well as RokuCommunity debugger logs"
                                    }
                                ]
                            },
                            "outDir": {
                                "type": "string",
                                "description": "The folder where the the build artifacts are placed (like the staging folder and .zip files of the apps)",
                                "default": "${workspaceFolder}/out"
                            },
                            "stopOnEntry": {
                                "type": "boolean",
                                "description": "Should the debugger stop on the first line of the program after launch.",
                                "default": false
                            },
                            "retainStagingFolder": {
                                "type": "boolean",
                                "description": "Prevent the staging folder from being deleted after the deployment package is created.  This is helpful for troubleshooting why your package isn't being created the way you expected.",
                                "default": false
                            },
                            "retainDeploymentArchive": {
                                "type": "boolean",
                                "description": "Prevent the deployment package from being deleted after launching a debug session.",
                                "default": true
                            },
                            "enableVariablesPanel": {
                                "type": "boolean",
                                "description": "Enables automatic population of the debug variable panel on a breakpoint or runtime errors.",
                                "default": true
                            },
                            "showHiddenVariables": {
                                "type": "boolean",
                                "description": "Show variables that are prefixed with a special prefix designated to be hidden",
                                "default": false
                            },
                            "envFile": {
                                "type": "string",
                                "description": "A path to an environment variables file.",
                                "default": ".env"
                            },
                            "consoleOutput": {
                                "type": "string",
                                "description": "Determines which console output event to listen for. 'full' is every console message (including the ones from the adapter). 'normal' excludes output initiated by the adapter and rendezvous logs if enabled on the device.",
                                "default": "normal",
                                "enum": [
                                    "full",
                                    "normal"
                                ]
                            },
                            "raleTrackerTaskFileLocation": {
                                "type": "string",
                                "description": "This is an absolute path to the TrackerTask.xml file to be injected into your Roku channel during a debug session.",
                                "scope": "resource"
                            },
                            "injectRaleTrackerTask": {
                                "type": "boolean",
                                "description": "Will inject the Roku Advanced Layout Editor(RALE) TrackerTask into your channel if one is defined in your user settings.",
                                "default": false
                            },
                            "injectRdbOnDeviceComponent": {
                                "type": "boolean",
                                "description": "Will inject the OnDeviceComponent used by RDB for RALE like functionality inside of the extension",
                                "default": false
                            },
                            "disableScreenSaver": {
                                "type": "boolean",
                                "description": "If injectRdbOnDeviceComponent is true and this is true the screen saver will be be disabled while the deployed application is running.",
                                "default": true
                            },
                            "files": {
                                "type": "array",
                                "description": "An array of file paths, file globs, or {src:string;dest:string} objects that will be copied into the deployment package. This will override the defaults, so if specified, you must provide ALL files. See https://npmjs.com/roku-deploy for examples.",
                                "default": [
                                    "manifest",
                                    "source/**/*.*",
                                    "components/**/*.*",
                                    "images/**/*.*"
                                ],
                                "items": {
                                    "anyOf": [
                                        {
                                            "type": "string",
                                            "description": "A file path or file glob that should be copied to the deployment package."
                                        },
                                        {
                                            "type": "object",
                                            "properties": {
                                                "src": {
                                                    "anyOf": [
                                                        {
                                                            "type": "string",
                                                            "description": "A file path or glob pattern of source file(s) to be included in the deployment package"
                                                        },
                                                        {
                                                            "type": "array",
                                                            "description": "An array of file path or globs",
                                                            "items": {
                                                                "type": "string",
                                                                "description": "A file path or glob pattern of source file(s) to be included in the deployment package"
                                                            }
                                                        }
                                                    ]
                                                },
                                                "dest": {
                                                    "type": "string",
                                                    "description": "The destination for the file(s) found in 'src'. If this path is a directory, you must end it in a trailing slash"
                                                }
                                            },
                                            "required": [
                                                "src",
                                                "dest"
                                            ]
                                        }
                                    ]
                                }
                            },
                            "enableDebuggerAutoRecovery": {
                                "type": "boolean",
                                "description": "Enables automatic continue when hitting an incorrect 'break in' breakpoint, which are produced by a bug in the roku microdebugger, mishandling multiple runloops. This flag will enable you to recover in most cases - wait until the skipping bogus breakpoint messages have all stopped before continuing to use your app, for best results.",
                                "default": true
                            },
                            "stopDebuggerOnAppExit": {
                                "type": "boolean",
                                "description": "If true, will terminate the debug session if app exit is detected. This option is ignored when enableDebugProtocol is set to true. This currently relies on 9.1+ launch beacon notifications, so will not work on a pre 9.1 device.",
                                "default": true
                            },
                            "enableSourceMaps": {
                                "type": "boolean",
                                "default": true,
                                "description": "If true, the debugger will read any available sourcemaps and attempt to convert debugger locations into their original source locations.",
                                "scope": "resource"
                            },
                            "packagePort": {
                                "type": "number",
                                "description": "The port used for package-related requests. This is mainly used for things like emulators, or when your roku is behind a firewall with a port-forward.",
                                "default": 80
                            },
                            "remotePort": {
                                "type": "number",
                                "description": "The port used for sending remote control commands (like home press or back press). This is mainly used for things like emulators, or when your roku is behind a firewall with a port-forward.",
                                "default": 8060
                            },
                            "logfilePath": {
                                "type": "string",
                                "deprecationMessage": "Use `fileLogging` option instead",
                                "description": "A path to a file where all brightscript console output will be written. If null or empty, file logging will be disabled."
                            },
                            "enableDebugProtocol": {
                                "type": "boolean",
                                "default": false,
                                "description": "If true, the debugger will use the new BrightScript debug protocol, and will disable the telnet debugger. See this link for more details: https://developer.roku.com/en-ca/docs/developer-program/debugging/socket-based-debugger.md"
                            },
                            "logLevel": {
                                "type": "string",
                                "enum": [
                                    "off",
                                    "error",
                                    "warn",
                                    "log",
                                    "info",
                                    "debug",
                                    "trace"
                                ],
                                "default": "log",
                                "description": "The level of logging that should be done during a debug session."
                            },
                            "deleteDevChannelBeforeInstall": {
                                "type": "boolean",
                                "default": false,
                                "description": "Delete any currently installed dev channel before starting the debug session"
                            },
                            "sceneGraphDebugCommandsPort": {
                                "type": "number",
                                "default": 8080,
                                "description": "Port for sending SceneGraph debug commands"
                            },
                            "remoteControlMode": {
                                "oneOf": [
                                    {
                                        "type": "object",
                                        "description": "Options for activating and deactivating remote control mode",
                                        "properties": {
                                            "activateOnSessionStart": {
                                                "type": "boolean",
                                                "description": "Activate remote control mode on debug session start"
                                            },
                                            "deactivateOnSessionEnd": {
                                                "type": "boolean",
                                                "description": "Deactivate remote control mode on session end"
                                            }
                                        }
                                    },
                                    {
                                        "type": "boolean",
                                        "description": "Activate on session start, deactivate on session end."
                                    }
                                ]
                            }
                        }
                    }
                },
                "initialConfigurations": [
                    {
                        "name": "BrightScript Debug: Launch",
                        "type": "brightscript",
                        "request": "launch",
                        "host": "${promptForHost}",
                        "password": "${promptForPassword}",
                        "rootDir": "${workspaceFolder}"
                    }
                ],
                "configurationSnippets": [
                    {
                        "label": "BrightScript Debug: Launch",
                        "description": "Package, deploy and debug a BrightScript project on a remote Roku device",
                        "body": {
                            "name": "BrightScript Debug: Launch",
                            "type": "brightscript",
                            "request": "launch",
                            "host": "^\"\\${promptForHost}\"",
                            "password": "^\"\\${promptForPassword}\"",
                            "rootDir": "^\"\\${workspaceFolder}\""
                        }
                    }
                ]
            }
        ],
        "languages": [
            {
                "id": "jsonc",
                "filenamePatterns": [
                    "bsconfig.json",
                    "*bsconfig.json",
                    "brsconfig.json",
                    "*brsconfig.json"
                ]
            },
            {
                "id": "brightscript",
                "extensions": [
                    ".brs"
                ],
                "aliases": [
                    "BrightScript"
                ],
                "configuration": "./language-configuration.json",
                "icon": {
                    "light": "./images/icons/brightscript.svg",
                    "dark": "./images/icons/brightscript.svg"
                }
            },
            {
                "id": "brighterscript",
                "extensions": [
                    ".bs"
                ],
                "aliases": [
                    "BrighterScript"
                ],
                "configuration": "./language-configuration.json",
                "icon": {
                    "light": "./images/icons/brighterscript.svg",
                    "dark": "./images/icons/brighterscript.svg"
                }
            },
            {
                "id": "Log",
                "aliases": [
                    "log"
                ],
                "extensions": [
                    ".log"
                ],
                "configuration": "./log.configuration.json",
                "mimetypes": [
                    "log",
                    "text/log",
                    "text/x-log",
                    "text/x-code-output",
                    "x-code-output"
                ]
            }
        ],
        "jsonValidation": [
            {
                "fileMatch": "*bsconfig.json",
                "url": "./dist/bsconfig.schema.json"
            },
            {
                "fileMatch": "*brsconfig.json",
                "url": "./dist/bsconfig.schema.json"
            }
        ],
        "grammars": [
            {
                "language": "brightscript",
                "scopeName": "source.brs",
                "path": "./syntaxes/brightscript.tmLanguage.json"
            },
            {
                "language": "brighterscript",
                "scopeName": "source.brs",
                "path": "./syntaxes/brightscript.tmLanguage.json"
            }
        ],
        "snippets": [
            {
                "language": "brightscript",
                "path": "./snippets/brightscript.json"
            },
            {
                "language": "brighterscript",
                "path": "./snippets/brightscript.json"
            },
            {
                "language": "brighterscript",
                "path": "./snippets/brighterscript.json"
            },
            {
                "language": "xml",
                "path": "./snippets/xml.json"
            }
        ],
        "configuration": [
            {
                "id": "formatting",
                "title": "Formatting",
                "properties": {
                    "brightscript.format.formatIndent": {
                        "type": "boolean",
                        "default": true,
                        "description": "If true, lines are indented based on what they are nested inside of. If false, all leading whitespace is left alone.",
                        "scope": "resource"
                    },
                    "brightscript.format.keywordCase": {
                        "type": "string",
                        "enum": [
                            "lower",
                            "upper",
                            "title",
                            "original"
                        ],
                        "default": "lower",
                        "description": "Replaces all keywords with the upper or lower case settings specified. `\"original\"` means they are not modified at all.",
                        "scope": "resource"
                    },
                    "brightscript.format.typeCase": {
                        "type": "string",
                        "enum": [
                            "lower",
                            "upper",
                            "title",
                            "original"
                        ],
                        "default": "lower",
                        "description": "Replaces all type keywords with the upper or lower case settings specified. `\"original\"` means they are not modified at all.",
                        "scope": "resource"
                    },
                    "brightscript.format.compositeKeywords": {
                        "type": "string",
                        "enum": [
                            "split",
                            "combine",
                            "original"
                        ],
                        "default": "split",
                        "description": "Forces all composite keywords (i.e. 'elseif', 'endwhile', etc...) to be consistent. If 'split', they are split into their alternatives ('else if', 'end while'). If 'combine', they are combined ('elseif', 'endwhile'). If null, they are not modified.",
                        "scope": "resource"
                    },
                    "brightscript.format.removeTrailingWhiteSpace": {
                        "type": "boolean",
                        "default": true,
                        "description": "Removes all trailing whitespace at the end of each line.",
                        "scope": "resource"
                    },
                    "brightscript.format.insertSpaceAfterOpeningAndBeforeClosingNonemptyBraces": {
                        "type": "boolean",
                        "default": true,
                        "description": "if true, ensure exactly 1 space after leading and before trailing curly braces. If false, REMOVE all whitespace after leading and before trailing curly braces (excluding beginning-of-line indentation spacing)",
                        "scope": "resource"
                    },
                    "brightscript.format.formatMultiLineObjectsAndArrays": {
                        "type": "boolean",
                        "default": true,
                        "description": "if true, insert newlines and indents for multi-line objects and arrays.",
                        "scope": "resource"
                    },
                    "brightscript.format.keywordCaseOverride": {
                        "type": "object",
                        "description": "Allows overriding case at the individual keyword level.\nExample {\"string\": \"title\"} would make string always lower case regardless of keywordCase",
                        "properties": {
                            "endfunction": {
                                "type": "string",
                                "enum": [
                                    "lower",
                                    "upper",
                                    "title",
                                    "original"
                                ]
                            },
                            "endif": {
                                "type": "string",
                                "enum": [
                                    "lower",
                                    "upper",
                                    "title",
                                    "original"
                                ]
                            },
                            "endsub": {
                                "type": "string",
                                "enum": [
                                    "lower",
                                    "upper",
                                    "title",
                                    "original"
                                ]
                            },
                            "endwhile": {
                                "type": "string",
                                "enum": [
                                    "lower",
                                    "upper",
                                    "title",
                                    "original"
                                ]
                            },
                            "exitwhile": {
                                "type": "string",
                                "enum": [
                                    "lower",
                                    "upper",
                                    "title",
                                    "original"
                                ]
                            },
                            "exitfor": {
                                "type": "string",
                                "enum": [
                                    "lower",
                                    "upper",
                                    "title",
                                    "original"
                                ]
                            },
                            "endfor": {
                                "type": "string",
                                "enum": [
                                    "lower",
                                    "upper",
                                    "title",
                                    "original"
                                ]
                            },
                            "elseif": {
                                "type": "string",
                                "enum": [
                                    "lower",
                                    "upper",
                                    "title",
                                    "original"
                                ]
                            },
                            "#elseif": {
                                "type": "string",
                                "enum": [
                                    "lower",
                                    "upper",
                                    "title",
                                    "original"
                                ]
                            },
                            "#endif": {
                                "type": "string",
                                "enum": [
                                    "lower",
                                    "upper",
                                    "title",
                                    "original"
                                ]
                            },
                            "endclass": {
                                "type": "string",
                                "enum": [
                                    "lower",
                                    "upper",
                                    "title",
                                    "original"
                                ]
                            },
                            "endnamespace": {
                                "type": "string",
                                "enum": [
                                    "lower",
                                    "upper",
                                    "title",
                                    "original"
                                ]
                            },
                            "and": {
                                "type": "string",
                                "enum": [
                                    "lower",
                                    "upper",
                                    "title",
                                    "original"
                                ]
                            },
                            "eval": {
                                "type": "string",
                                "enum": [
                                    "lower",
                                    "upper",
                                    "title",
                                    "original"
                                ]
                            },
                            "if": {
                                "type": "string",
                                "enum": [
                                    "lower",
                                    "upper",
                                    "title",
                                    "original"
                                ]
                            },
                            "then": {
                                "type": "string",
                                "enum": [
                                    "lower",
                                    "upper",
                                    "title",
                                    "original"
                                ]
                            },
                            "else": {
                                "type": "string",
                                "enum": [
                                    "lower",
                                    "upper",
                                    "title",
                                    "original"
                                ]
                            },
                            "for": {
                                "type": "string",
                                "enum": [
                                    "lower",
                                    "upper",
                                    "title",
                                    "original"
                                ]
                            },
                            "to": {
                                "type": "string",
                                "enum": [
                                    "lower",
                                    "upper",
                                    "title",
                                    "original"
                                ]
                            },
                            "step": {
                                "type": "string",
                                "enum": [
                                    "lower",
                                    "upper",
                                    "title",
                                    "original"
                                ]
                            },
                            "exit": {
                                "type": "string",
                                "enum": [
                                    "lower",
                                    "upper",
                                    "title",
                                    "original"
                                ]
                            },
                            "each": {
                                "type": "string",
                                "enum": [
                                    "lower",
                                    "upper",
                                    "title",
                                    "original"
                                ]
                            },
                            "while": {
                                "type": "string",
                                "enum": [
                                    "lower",
                                    "upper",
                                    "title",
                                    "original"
                                ]
                            },
                            "function": {
                                "type": "string",
                                "enum": [
                                    "lower",
                                    "upper",
                                    "title",
                                    "original"
                                ]
                            },
                            "sub": {
                                "type": "string",
                                "enum": [
                                    "lower",
                                    "upper",
                                    "title",
                                    "original"
                                ]
                            },
                            "as": {
                                "type": "string",
                                "enum": [
                                    "lower",
                                    "upper",
                                    "title",
                                    "original"
                                ]
                            },
                            "return": {
                                "type": "string",
                                "enum": [
                                    "lower",
                                    "upper",
                                    "title",
                                    "original"
                                ]
                            },
                            "print": {
                                "type": "string",
                                "enum": [
                                    "lower",
                                    "upper",
                                    "title",
                                    "original"
                                ]
                            },
                            "goto": {
                                "type": "string",
                                "enum": [
                                    "lower",
                                    "upper",
                                    "title",
                                    "original"
                                ]
                            },
                            "dim": {
                                "type": "string",
                                "enum": [
                                    "lower",
                                    "upper",
                                    "title",
                                    "original"
                                ]
                            },
                            "stop": {
                                "type": "string",
                                "enum": [
                                    "lower",
                                    "upper",
                                    "title",
                                    "original"
                                ]
                            },
                            "void": {
                                "type": "string",
                                "enum": [
                                    "lower",
                                    "upper",
                                    "title",
                                    "original"
                                ]
                            },
                            "boolean": {
                                "type": "string",
                                "enum": [
                                    "lower",
                                    "upper",
                                    "title",
                                    "original"
                                ]
                            },
                            "integer": {
                                "type": "string",
                                "enum": [
                                    "lower",
                                    "upper",
                                    "title",
                                    "original"
                                ]
                            },
                            "longinteger": {
                                "type": "string",
                                "enum": [
                                    "lower",
                                    "upper",
                                    "title",
                                    "original"
                                ]
                            },
                            "float": {
                                "type": "string",
                                "enum": [
                                    "lower",
                                    "upper",
                                    "title",
                                    "original"
                                ]
                            },
                            "double": {
                                "type": "string",
                                "enum": [
                                    "lower",
                                    "upper",
                                    "title",
                                    "original"
                                ]
                            },
                            "string": {
                                "type": "string",
                                "enum": [
                                    "lower",
                                    "upper",
                                    "title",
                                    "original"
                                ]
                            },
                            "object": {
                                "type": "string",
                                "enum": [
                                    "lower",
                                    "upper",
                                    "title",
                                    "original"
                                ]
                            },
                            "interface": {
                                "type": "string",
                                "enum": [
                                    "lower",
                                    "upper",
                                    "title",
                                    "original"
                                ]
                            },
                            "invalid": {
                                "type": "string",
                                "enum": [
                                    "lower",
                                    "upper",
                                    "title",
                                    "original"
                                ]
                            },
                            "dynamic": {
                                "type": "string",
                                "enum": [
                                    "lower",
                                    "upper",
                                    "title",
                                    "original"
                                ]
                            },
                            "or": {
                                "type": "string",
                                "enum": [
                                    "lower",
                                    "upper",
                                    "title",
                                    "original"
                                ]
                            },
                            "let": {
                                "type": "string",
                                "enum": [
                                    "lower",
                                    "upper",
                                    "title",
                                    "original"
                                ]
                            },
                            "next": {
                                "type": "string",
                                "enum": [
                                    "lower",
                                    "upper",
                                    "title",
                                    "original"
                                ]
                            },
                            "not": {
                                "type": "string",
                                "enum": [
                                    "lower",
                                    "upper",
                                    "title",
                                    "original"
                                ]
                            },
                            "#if": {
                                "type": "string",
                                "enum": [
                                    "lower",
                                    "upper",
                                    "title",
                                    "original"
                                ]
                            },
                            "#else": {
                                "type": "string",
                                "enum": [
                                    "lower",
                                    "upper",
                                    "title",
                                    "original"
                                ]
                            },
                            "#const": {
                                "type": "string",
                                "enum": [
                                    "lower",
                                    "upper",
                                    "title",
                                    "original"
                                ]
                            },
                            "class": {
                                "type": "string",
                                "enum": [
                                    "lower",
                                    "upper",
                                    "title",
                                    "original"
                                ]
                            },
                            "namespace": {
                                "type": "string",
                                "enum": [
                                    "lower",
                                    "upper",
                                    "title",
                                    "original"
                                ]
                            },
                            "import": {
                                "type": "string",
                                "enum": [
                                    "lower",
                                    "upper",
                                    "title",
                                    "original"
                                ]
                            }
                        },
                        "scope": "resource"
                    },
                    "brightscript.format.typeCaseOverride": {
                        "type": "object",
                        "description": " Provides a way to override type keyword case at the individual TokenType level. Types are defined as keywords that are preceeded by an `as` token.",
                        "properties": {
                            "boolean": {
                                "type": "string",
                                "enum": [
                                    "lower",
                                    "upper",
                                    "title",
                                    "original"
                                ]
                            },
                            "double": {
                                "type": "string",
                                "enum": [
                                    "lower",
                                    "upper",
                                    "title",
                                    "original"
                                ]
                            },
                            "dynamic": {
                                "type": "string",
                                "enum": [
                                    "lower",
                                    "upper",
                                    "title",
                                    "original"
                                ]
                            },
                            "float": {
                                "type": "string",
                                "enum": [
                                    "lower",
                                    "upper",
                                    "title",
                                    "original"
                                ]
                            },
                            "function": {
                                "type": "string",
                                "enum": [
                                    "lower",
                                    "upper",
                                    "title",
                                    "original"
                                ]
                            },
                            "integer": {
                                "type": "string",
                                "enum": [
                                    "lower",
                                    "upper",
                                    "title",
                                    "original"
                                ]
                            },
                            "invalid": {
                                "type": "string",
                                "enum": [
                                    "lower",
                                    "upper",
                                    "title",
                                    "original"
                                ]
                            },
                            "longinteger": {
                                "type": "string",
                                "enum": [
                                    "lower",
                                    "upper",
                                    "title",
                                    "original"
                                ]
                            },
                            "object": {
                                "type": "string",
                                "enum": [
                                    "lower",
                                    "upper",
                                    "title",
                                    "original"
                                ]
                            },
                            "string": {
                                "type": "string",
                                "enum": [
                                    "lower",
                                    "upper",
                                    "title",
                                    "original"
                                ]
                            },
                            "void": {
                                "type": "string",
                                "enum": [
                                    "lower",
                                    "upper",
                                    "title",
                                    "original"
                                ]
                            }
                        }
                    },
                    "brightscript.format.formatInteriorWhitespace": {
                        "type": "boolean",
                        "default": true,
                        "description": "If true, all whitespace between items is reduced to exactly 1 space character,and certain keywords and operators are padded with whitespace (i.e. `1+1` becomes `1 + 1`)",
                        "scope": "resource"
                    },
                    "brightscript.format.insertSpaceBeforeFunctionParenthesis": {
                        "type": "boolean",
                        "default": false,
                        "description": "If true, a space is inserted to the left of an opening function declaration parenthesis. (i.e. `function main ()` or `function ()`). If false, all spacing is removed (i.e. `function main()` or `function()`).",
                        "scope": "resource"
                    },
                    "brightscript.format.insertSpaceBetweenEmptyCurlyBraces": {
                        "type": "boolean",
                        "default": false,
                        "description": "If true, empty curly braces will contain exactly 1 whitespace char (i.e. `{ }`). If false, there will be zero whitespace chars between empty curly braces (i.e. `{}`)",
                        "scope": "resource"
                    },
                    "brightscript.format.insertSpaceBetweenAssociativeArrayLiteralKeyAndColon": {
                        "type": "boolean",
                        "default": false,
                        "description": "If true, ensure exactly 1 space between an associative array literal key and its colon. If false, all space between the key and its colon will be removed",
                        "scope": "resource"
                    },
                    "brightscript.format.formatSingleLineCommentType": {
                        "type": "string",
                        "description": "Forces all single-line comments to use the same style",
                        "enum": [
                            "singlequote",
                            "rem",
                            "original"
                        ],
                        "scope": "resource"
                    }
                }
            },
            {
                "id": "projectSettings",
                "title": "Project Settings",
                "properties": {
                    "brightscript.configFile": {
                        "type": "string",
                        "description": "Path to the bsconfig.json for this project. This is an absolute path, or a path relative to ${workspaceFolder}.",
                        "scope": "resource"
                    },
                    "brightscript.bsdk": {
                        "type": "string",
                        "description": "Path to the BrighterScript module to use for the BrightScript and BrighterScript language features",
                        "scope": "resource"
                    },
                    "brightscript.enableLanguageServer": {
                        "type": "boolean",
                        "description": "Enable the Language Server, which includes things like syntax checking, intellisense, completions, etc.",
                        "default": true,
                        "scope": "resource"
                    }
                }
            },
            {
                "id": "debugLogging",
                "title": "Debug Logging",
                "properties": {
                    "brightscript.output.clearConsoleOnChannelStart": {
                        "type": "boolean",
                        "default": true,
                        "description": "If set to true, will clear the  brightscript log after connecting to the Roku channel after launching.",
                        "scope": "resource"
                    },
                    "brightscript.output.clearOnLaunch": {
                        "type": "boolean",
                        "default": true,
                        "description": "If set to true, will clear the brightscript log when launching.",
                        "scope": "resource"
                    },
                    "brightscript.output.focusOnLaunch": {
                        "type": "boolean",
                        "default": true,
                        "description": "If set to true, focus on the brightscript log when launching, which is convenient for controlling your roku with the extension's remote control keys.",
                        "scope": "resource"
                    },
                    "brightscript.output.hyperlinkFormat": {
                        "type": [
                            "string",
                            "null"
                        ],
                        "enum": [
                            "Full",
                            "Filename",
                            "FilenameAndFunction",
                            "Short",
                            "Hidden"
                        ],
                        "default": "FilenameAndFunction",
                        "description": "Determines the format of roku hyperlinks in the output panel. For example, given pkg:/components/KeyLogTester.brs(24:0)  The hyperlink will appear as follows: \n (Full) pkg:/components/KeyLogTester.brs(24:0) [INFO] retrieving videos for category id 23 \n (Filename) KeyLogTester.brs(24) [INFO] retrieving videos for category id 23 \n (FilenameAndFunction) KeyLogTester.getVideos(24) [INFO] retrieving videos for category id 23 \n (Short) #1 [INFO] retrieving videos for category id 23 \n (Hidden) [INFO] retrieving videos for category id 23",
                        "scope": "resource"
                    },
                    "brightscript.output.includeStackTraces": {
                        "type": "boolean",
                        "default": true,
                        "description": "If set to true, will print stack trace or breakpoint info in the log output. Set to false to avoid noisy logs - you'll still get the traces in the debug console, in any case.",
                        "scope": "resource"
                    },
                    "brightscript.outputPanelStartupBehavior": {
                        "type": "string",
                        "description": "Used to configure if the 'BrightScript Log' output channel will be shown, shown and be focused, or nothing happens as soon as this extension is initialized",
                        "enum": [
                            "show",
                            "focus",
                            "nothing"
                        ],
                        "default": "nothing",
                        "scope": "resource"
                    },
                    "brightscript.focusOutputPanelOnStartup": {
                        "type": "boolean",
                        "description": "If enabled, the 'BrightScript Log' output channel will be focused as soon as this extension is initialized",
                        "deprecationMessage": "Deprecated. Use 'outputPanelStartupBehavior' instead",
                        "default": false,
                        "scope": "resource"
                    }
                }
            },
            {
                "id": "deviceDiscovery",
                "title": "Device Discovery",
                "properties": {
                    "brightscript.deviceDiscovery.showInfoMessages": {
                        "type": "boolean",
                        "default": true,
                        "description": "If set to true, an info toast will be shown when a Roku device has been found on the network.",
                        "scope": "resource"
                    },
                    "brightscript.deviceDiscovery.enabled": {
                        "type": "boolean",
                        "default": true,
                        "description": "If set to true, the extension will automatically watch and scan the network for online Roku devices. This can be pared with the ${promptForHost} option in the launch config to display a list of online Rokus, removing the need to constantly change the host IP in your config files.",
                        "scope": "resource"
                    },
                    "brightscript.deviceDiscovery.includeNonDeveloperDevices": {
                        "type": "boolean",
                        "default": false,
                        "description": "If set to true, the extension will also include devices that do not have their developer mode enabled that are found on the network.",
                        "scope": "resource"
                    },
                    "brightscript.deviceDiscovery.concealDeviceInfo": {
                        "type": "boolean",
                        "default": false,
                        "description": "If set to true, the extension will randomize the numbers and letters in the following fields (useful for hiding your sensitive device fields when creating public screenshots or demos). ['udn', 'device-id', 'advertising-id', 'wifi-mac', 'ethernet-mac', 'serial-number', 'keyed-developer-id']",
                        "scope": "resource"
                    }
                }
            },
            {
                "id": "debug",
                "title": "Debugging",
                "properties": {
                    "brightscript.debug.raleTrackerTaskFileLocation": {
                        "type": "string",
                        "description": "This is an absolute path to the TrackerTask.xml file to be injected into your Roku channel during a debug session.",
                        "scope": "resource"
                    },
                    "brightscript.debug.autoRunSgDebugCommands": {
                        "type": "array",
                        "items": {
                            "anyOf": [
                                {
                                    "type": "string",
                                    "description": "Enables running the 'chanperf' command with a 1 second reporting interval at the start of a debug session.",
                                    "enum": [
                                        "chanperf"
                                    ]
                                },
                                {
                                    "type": "string",
                                    "description": "Enables running of the 'fps_display 1' command at the start of a debug session.",
                                    "enum": [
                                        "fpsdisplay"
                                    ]
                                },
                                {
                                    "type": "string",
                                    "description": "Enables running of the 'logrendezvous on' command at the start of a debug session.",
                                    "enum": [
                                        "logrendezvous"
                                    ]
                                },
                                {
                                    "type": "string",
                                    "description": "Changes the maximum number of brightscript warnings displayed on channel install to zero.",
                                    "enum": [
                                        "brightscript_warnings 0"
                                    ]
                                },
                                {
                                    "type": "string",
                                    "description": "Custom SGDebug command that will be run on port 8080"
                                }
                            ]
                        },
                        "scope": "resource"
                    },
                    "brightscript.debug.enableDebugProtocol": {
                        "type": "boolean",
                        "default": false,
                        "description": "If true, the debugger will use the new BrightScript debug protocol, and will disable the telnet debugger. See this link for more details: https://developer.roku.com/en-ca/docs/developer-program/debugging/socket-based-debugger.md",
                        "scope": "resource"
                    },
                    "brightscript.debug.enableSourceMaps": {
                        "type": "boolean",
                        "default": true,
                        "description": "If true, the debugger will read any available sourcemaps and attempt to convert debugger locations into their original source locations.",
                        "scope": "resource"
                    },
                    "brightscript.debug.logfilePath": {
                        "type": "string",
                        "deprecationMessage": "Use `fileLogging` option instead",
                        "description": "A path to a file where all brightscript console output will be written. If null or empty, file logging will be disabled.",
                        "scope": "resource"
                    },
                    "brightscript.debug.host": {
                        "type": "string",
                        "description": "The host or ip address for the target Roku",
                        "default": "${promptForHost}",
                        "scope": "resource"
                    },
                    "brightscript.debug.deepLinkUrl": {
                        "type": "string",
                        "description": "A full deep link url to start the debugging session. There's no pretty way of launching directly to a deep link, so the app must be side-loaded, it auto-runs, we stop the app, and then launch it again using the deep link. You may use ${promptForHost}, ${host}, ${promptForQueryParams} which only asks for the URL-encoded querystring, and ${promptForDeepLinkUrl} to enter the entire deep link url at launch-time.",
                        "default": "http://${host}:8060/launch/dev?${promptForQueryParams}",
                        "scope": "resource"
                    },
                    "brightscript.debug.password": {
                        "type": "string",
                        "description": "The password for the developer page on the target Roku",
                        "default": "${promptForPassword}",
                        "scope": "resource"
                    },
                    "brightscript.debug.rootDir": {
                        "type": "string",
                        "description": "The root directory that contains your Roku project. This path should point to the folder containing your manifest file",
                        "default": "${workspaceFolder}",
                        "scope": "resource"
                    },
                    "brightscript.debug.debugRootDir": {
                        "type": "string",
                        "deprecationMessage": "Deprecated. Use sourceDirs instead",
                        "description": "If you have a build system, rootDir will point to the build output folder, and this path should point to the actual source folder so that breakpoints can be set in the source files when debugging. In order for this to work, your build process cannot change line offsets between source files and built files, otherwise debugger lines will be out of sync.",
                        "default": "${workspaceFolder}",
                        "scope": "resource"
                    },
                    "brightscript.debug.sourceDirs": {
                        "type": "array",
                        "description": "If you have a build system, this array will point to paths of actual source folders so that breakpoints can be set in the source files when debugging. In order for this to work, your build process cannot change line offsets between source files and built files, otherwise, debugger lines will be out of sync.",
                        "default": [
                            "${workspaceFolder}"
                        ],
                        "scope": "resource"
                    },
                    "brightscript.debug.bsConst": {
                        "type": "object",
                        "description": "An object of bs_const values to be updated in the manifest before side loading.",
                        "patternProperties": {
                            "^[\\w]+$": {
                                "type": "boolean",
                                "required": true
                            }
                        },
                        "additionalProperties": false,
                        "scope": "resource"
                    },
                    "brightscript.debug.componentLibrariesPort": {
                        "type": "number",
                        "description": "Port to access component libraries.",
                        "default": 8080,
                        "scope": "resource"
                    },
                    "brightscript.debug.componentLibrariesOutDir": {
                        "type": "string",
                        "deprecationMessage": "This no longer user-configurable. This value will be set to \"${outDir}/component-libraries\" by the extension.",
                        "default": "",
                        "scope": "resource"
                    },
                    "brightscript.debug.componentLibraries": {
                        "type": "array",
                        "description": "An array of file path sets. One for each component library. Each index is an array of file paths, file globs. This will override the defaults, so if specified, you must provide ALL files. See https://npmjs.com/roku-deploy for examples. You must specify a componentLibrariesOutDir to use this.",
                        "default": [
                            {
                                "rootDir": "${workspaceFolder}/LibDir/",
                                "outFile": "LibName.zip",
                                "files": [
                                    "manifest",
                                    "source/**/*.*",
                                    "components/**/*.*",
                                    "images/**/*.*"
                                ]
                            }
                        ],
                        "items": {
                            "type": "object",
                            "description": "Component Library Schema.",
                            "default": {
                                "rootDir": "${workspaceFolder}/LibDir/",
                                "outFile": "LibName.zip",
                                "files": [
                                    "manifest",
                                    "source/**/*.*",
                                    "components/**/*.*",
                                    "images/**/*.*"
                                ]
                            },
                            "required": [
                                "rootDir",
                                "outFile",
                                "files"
                            ],
                            "properties": {
                                "rootDir": {
                                    "type": "string",
                                    "description": "Root directory of source files for this component library.",
                                    "examples": [
                                        "${workspaceFolder}/LibDir/"
                                    ]
                                },
                                "outFile": {
                                    "type": "string",
                                    "description": "A file name and extension used as the static file name for the zip. You can use manifest values in this property such as ${title} to be inferred from the library's manifest file.",
                                    "default": "",
                                    "examples": [
                                        "LibName.zip"
                                    ],
                                    "pattern": "^(.*)(\\.zip)$"
                                },
                                "files": {
                                    "type": "array",
                                    "description": "A file path or file glob that should be copied to the  component library zip.",
                                    "default": [
                                        "manifest",
                                        "source/**/*.*",
                                        "components/**/*.*",
                                        "assets/**/*.*"
                                    ],
                                    "items": {
                                        "anyOf": [
                                            {
                                                "type": "string",
                                                "description": "A file path or file glob that should be copied to the component library zip."
                                            },
                                            {
                                                "type": "object",
                                                "properties": {
                                                    "src": {
                                                        "anyOf": [
                                                            {
                                                                "type": "string",
                                                                "description": "A file path or glob pattern of source file(s) to be included in the  component library zip."
                                                            },
                                                            {
                                                                "type": "array",
                                                                "description": "An array of file path or globs",
                                                                "items": {
                                                                    "type": "string",
                                                                    "description": "A file path or glob pattern of source file(s) to be included in the  component library zip."
                                                                }
                                                            }
                                                        ]
                                                    },
                                                    "dest": {
                                                        "type": "string",
                                                        "description": "The destination for the file(s) found in 'src'. If this path is a directory, you must end it in a trailing slash"
                                                    }
                                                },
                                                "required": [
                                                    "src",
                                                    "dest"
                                                ]
                                            }
                                        ]
                                    }
                                },
                                "sourceDirs": {
                                    "type": "array",
                                    "description": "If you have a build system, this array will point to paths of actual source folders so that breakpoints can be set in the source files when debugging. In order for this to work, your build process cannot change line offsets between source files and built files, otherwise, debugger lines will be out of sync.",
                                    "default": [
                                        "${workspaceFolder}"
                                    ]
                                }
                            }
                        },
                        "scope": "resource"
                    },
                    "brightscript.debug.outDir": {
                        "type": "string",
                        "description": "The folder where the the build artifacts are placed (like the staging folder and .zip files of the apps)",
                        "default": "${workspaceFolder}/out",
                        "scope": "resource"
                    },
                    "brightscript.debug.stopOnEntry": {
                        "type": "boolean",
                        "description": "Should the debugger stop on the first line of the program after launch.",
                        "default": false,
                        "scope": "resource"
                    },
                    "brightscript.debug.retainStagingFolder": {
                        "type": "boolean",
                        "description": "Prevent the staging folder from being deleted after the deployment package is created.  This is helpful for troubleshooting why your package isn't being created the way you expected.",
                        "default": false,
                        "scope": "resource"
                    },
                    "brightscript.debug.retainDeploymentArchive": {
                        "type": "boolean",
                        "description": "Prevent the deployment package from being deleted after launching a debug session.",
                        "default": true,
                        "scope": "resource"
                    },
                    "brightscript.debug.enableVariablesPanel": {
                        "type": "boolean",
                        "description": "Enables automatic population of the debug variable panel on a breakpoint or runtime errors.",
                        "default": true,
                        "scope": "resource"
                    },
                    "brightscript.debug.envFile": {
                        "type": "string",
                        "description": "A path to an environment variables file.",
                        "default": ".env",
                        "scope": "resource"
                    },
                    "brightscript.debug.consoleOutput": {
                        "type": "string",
                        "description": "Determines which console output event to listen for. 'full' is every console message (including the ones from the adapter). 'normal' excludes output initiated by the adapter and rendezvous logs if enabled on the device.",
                        "default": "normal",
                        "enum": [
                            "full",
                            "normal"
                        ],
                        "scope": "resource"
                    },
                    "brightscript.debug.injectRaleTrackerTask": {
                        "type": "boolean",
                        "description": "Will inject the Roku Advanced Layout Editor(RALE) TrackerTask into your channel if one is defined in your user settings.",
                        "default": false,
                        "scope": "resource"
                    },
                    "brightscript.debug.injectRdbOnDeviceComponent": {
                        "type": "boolean",
                        "description": "Will inject the OnDeviceComponent used by RDB for RALE like functionality inside of the extension",
                        "default": false,
                        "scope": "resource"
                    },
                    "brightscript.debug.disableScreenSaver": {
                        "type": "boolean",
                        "description": "If injectRdbOnDeviceComponent is true and this is true the screen saver will be be disabled while the deployed application is running.",
                        "default": true,
                        "scope": "resource"
                    },
                    "brightscript.debug.rdbCallbackPort": {
                        "type": "number",
                        "description": "By default the OnDeviceComponent tries to find an open callback port on the server. This allows you to set one explicitly",
                        "scope": "resource"
                    },
                    "brightscript.debug.files": {
                        "type": "array",
                        "description": "An array of file paths, file globs, or {src:string;dest:string} objects that will be copied into the deployment package. This will override the defaults, so if specified, you must provide ALL files. See https://npmjs.com/roku-deploy for examples.",
                        "default": [
                            "manifest",
                            "source/**/*.*",
                            "components/**/*.*",
                            "images/**/*.*"
                        ],
                        "items": {
                            "anyOf": [
                                {
                                    "type": "string",
                                    "description": "A file path or file glob that should be copied to the deployment package."
                                },
                                {
                                    "type": "object",
                                    "properties": {
                                        "src": {
                                            "anyOf": [
                                                {
                                                    "type": "string",
                                                    "description": "A file path or glob pattern of source file(s) to be included in the deployment package"
                                                },
                                                {
                                                    "type": "array",
                                                    "description": "An array of file path or globs",
                                                    "items": {
                                                        "type": "string",
                                                        "description": "A file path or glob pattern of source file(s) to be included in the deployment package"
                                                    }
                                                }
                                            ]
                                        },
                                        "dest": {
                                            "type": "string",
                                            "description": "The destination for the file(s) found in 'src'. If this path is a directory, you must end it in a trailing slash"
                                        }
                                    },
                                    "required": [
                                        "src",
                                        "dest"
                                    ]
                                }
                            ]
                        },
                        "scope": "resource"
                    },
                    "brightscript.debug.enableDebuggerAutoRecovery": {
                        "type": "boolean",
                        "description": "Enables automatic continue when hitting an incorrect 'break in' breakpoint, which are produced by a bug in the roku microdebugger, mishandling multiple runloops. This flag will enable you to recover in most cases - wait until the skipping bogus breakpoint messages have all stopped before continuing to use your app, for best results.",
                        "default": true,
                        "scope": "resource"
                    },
                    "brightscript.debug.stopDebuggerOnAppExit": {
                        "type": "boolean",
                        "description": "If true, will terminate the debug session if app exit is detected. This option is ignored when enableDebugProtocol is set to true. This currently relies on 9.1+ launch beacon notifications, so will not work on a pre 9.1 device.",
                        "default": true,
                        "scope": "resource"
                    },
                    "brightscript.debug.packagePort": {
                        "type": "number",
                        "description": "The port used for package-related requests. This is mainly used for things like emulators, or when your roku is behind a firewall with a port-forward.",
                        "default": 80,
                        "scope": "resource"
                    },
                    "brightscript.debug.remotePort": {
                        "type": "number",
                        "description": "The port used for sending remote control commands (like home press or back press). This is mainly used for things like emulators, or when your roku is behind a firewall with a port-forward.",
                        "default": 8060,
                        "scope": "resource"
                    },
                    "brightscript.debug.logLevel": {
                        "type": "string",
                        "enum": [
                            "off",
                            "error",
                            "warn",
                            "log",
                            "info",
                            "debug",
                            "trace"
                        ],
                        "default": "log",
                        "description": "The level of logging that should be done during a debug session.",
                        "scope": "resource"
                    },
                    "brightscript.debug.fileLogging": {
                        "oneOf": [
                            {
                                "type": "object",
                                "description": "Configure file logging for debug console logs as well as RokuCommunity debugger logs",
                                "default": {
                                    "dir": "${workspaceFolder}/logs",
                                    "rokuDevice": {
                                        "enabled": true,
                                        "filename": "rokuDevice.log",
                                        "mode": "session",
                                        "logLimit": 5
                                    },
                                    "debugger": {
                                        "enabled": true,
                                        "filename": "debugger.log",
                                        "mode": "session",
                                        "logLimit": 5
                                    }
                                },
                                "properties": {
                                    "enabled": {
                                        "type": "boolean",
                                        "description": "Should file logging be enabled"
                                    },
                                    "dir": {
                                        "type": "string",
                                        "description": "Directory where log files should be stored. used when filename is relative",
                                        "default": "${workspaceFolder}/logs"
                                    },
                                    "logLimit": {
                                        "type": "number",
                                        "description": "The number of log files to keep. `null` means keep all logs",
                                        "default": null
                                    },
                                    "rokuDevice": {
                                        "oneOf": [
                                            {
                                                "type": "object",
                                                "description": "File logging for the telnet or IO output from the Roku device currently being debugged. (i.e. all the stuff produced by `print` statements in your code)",
                                                "properties": {
                                                    "enabled": {
                                                        "type": "boolean",
                                                        "description": "Should file logging be enabled"
                                                    },
                                                    "dir": {
                                                        "type": "string",
                                                        "description": "Directory where log files should be stored. used when filename is relative",
                                                        "default": "${workspaceFolder}/logs"
                                                    },
                                                    "logLimit": {
                                                        "type": "number",
                                                        "description": "The number of log files to keep. `null` means keep all logs",
                                                        "default": null
                                                    },
                                                    "mode": {
                                                        "type": "string",
                                                        "description": "`'session'` means a unique timestamped file will be created on every debug session.`'append'` means all logs will be appended to a single file",
                                                        "default": "session",
                                                        "enum": [
                                                            "session",
                                                            "append"
                                                        ]
                                                    }
                                                }
                                            },
                                            {
                                                "type": "boolean",
                                                "description": "Enable file logging for debug console logs as well as RokuCommunity debugger logs"
                                            }
                                        ]
                                    },
                                    "debugger": {
                                        "oneOf": [
                                            {
                                                "type": "object",
                                                "description": "File logging for the debugger. Mostly used to provide crash logs to the RokuCommunity team.",
                                                "properties": {
                                                    "enabled": {
                                                        "type": "boolean",
                                                        "description": "Should file logging be enabled"
                                                    },
                                                    "dir": {
                                                        "type": "string",
                                                        "description": "Directory where log files should be stored. used when filename is relative",
                                                        "default": "${workspaceFolder}/logs"
                                                    },
                                                    "logLimit": {
                                                        "type": "number",
                                                        "description": "The number of log files to keep. `null` means keep all logs",
                                                        "default": null
                                                    },
                                                    "mode": {
                                                        "type": "string",
                                                        "description": "`'session'` means a unique timestamped file will be created on every debug session.`'append'` means all logs will be appended to a single file",
                                                        "default": "session",
                                                        "enum": [
                                                            "session",
                                                            "append"
                                                        ]
                                                    }
                                                }
                                            },
                                            {
                                                "type": "boolean",
                                                "description": "Enable file logging for debug console logs as well as RokuCommunity debugger logs"
                                            }
                                        ]
                                    }
                                }
                            },
                            {
                                "type": "boolean",
                                "description": "Enable file logging for debug console logs as well as RokuCommunity debugger logs"
                            }
                        ],
                        "scope": "resource"
                    },
                    "brightscript.debug.showHiddenVariables": {
                        "type": "boolean",
                        "description": "Show variables that are prefixed with a special prefix designated to be hidden",
                        "default": false,
                        "scope": "resource"
                    },
                    "brightscript.debug.rendezvousTracking": {
                        "type": "boolean",
                        "description": "Should rendezvous tracking be enabled on launch? If `true`: turn on ECP rendezvous tracking, or turn on 8080 rendezvous tracking if ECP unsupported. If `false`, turn off both.",
                        "default": true,
                        "scope": "resource"
                    },
                    "brightscript.debug.deleteDevChannelBeforeInstall": {
                        "type": "boolean",
                        "default": false,
                        "description": "Delete any currently installed dev channel before starting the debug session",
                        "scope": "resource"
                    },
                    "brightscript.debug.sceneGraphDebugCommandsPort": {
                        "type": "number",
                        "default": 8080,
                        "description": "Port for sending SceneGraph debug commands",
                        "scope": "resource"
                    },
                    "brightscript.debug.remoteControlMode": {
                        "oneOf": [
                            {
                                "type": "object",
                                "description": "Options for activating and deactivating remote control mode",
                                "properties": {
                                    "activateOnSessionStart": {
                                        "type": "boolean",
                                        "description": "Activate remote control mode on debug session start"
                                    },
                                    "deactivateOnSessionEnd": {
                                        "type": "boolean",
                                        "description": "Deactivate remote control mode on session end"
                                    }
                                }
                            },
                            {
                                "type": "boolean",
                                "description": "Activate on session start, deactivate on session end."
                            }
                        ],
                        "scope": "resource"
                    }
                }
            },
            {
                "id": "deviceControl",
                "title": "Device Control (ECP)",
                "properties": {
                    "brightscript.remoteControl.host": {
                        "type": "string",
                        "default": "${promptForHost}",
                        "description": "IP address of the roku to remotely control",
                        "scope": "resource"
                    },
                    "brightscript.sendRemoteTextHistory.enabled": {
                        "type": "boolean",
                        "default": true,
                        "description": "If true, the extension will not save the history for 'extension.brightscript.sendRemoteText' commands",
                        "scope": "resource"
                    },
                    "brightscript.sendRemoteTextHistory.limit": {
                        "type": "number",
                        "default": 30,
                        "description": "Sets the maximum number of 'extension.brightscript.sendRemoteText' commands to remember for future use",
                        "scope": "application"
                    },
                    "brightscript.remoteControlMode.enableActiveAnimation": {
                        "type": "boolean",
                        "default": true,
                        "description": "Enables or disables visual animations related to the remote control mode button",
                        "scope": "resource"
                    }
                }
            },
            {
                "id": "miscellaneous",
                "title": "Miscellaneous",
                "properties": {
                    "brightscript.extensionLogfilePath": {
                        "type": "string",
                        "deprecationMessage": "Use `fileLogging` option instead",
                        "description": "File where the 'BrightScript Extension' output panel (i.e. debug logs for the extension) will be appended. If omitted, no file logging will be done. ${workspaceFolder} is supported and will point to the first workspace found.",
                        "scope": "resource"
                    }
                }
            }
        ],
        "commands": [
            {
                "command": "extension.brightscript.showReleaseNotes",
                "title": "Show Release Notes",
                "category": "Brightscript"
            },
            {
                "command": "extension.brightscript.bsprofPause",
                "title": "bsprof-pause - Pause BS profiling",
                "category": "Brightscript Debug"
            },
            {
                "command": "extension.brightscript.bsprofResume",
                "title": "bsprof-resume - Resume BS profiling",
                "category": "Brightscript Debug"
            },
            {
                "command": "extension.brightscript.bsprofStatus",
                "title": "bsprof-status - Get BS profiling status",
                "category": "Brightscript Debug"
            },
            {
                "command": "extension.brightscript.chanperf",
                "title": "chanperf - Show channel CPU and memory usage",
                "category": "Brightscript Debug"
            },
            {
                "command": "extension.brightscript.chanperfChangeInterval",
                "title": "chanperf - Change how often to show channel CPU and memory usage",
                "category": "Brightscript Debug"
            },
            {
                "command": "extension.brightscript.clearLaunchCaches",
                "title": "clear_launch_caches - Clear all caches that can affect channel launch time",
                "category": "Brightscript Debug"
            },
            {
                "command": "extension.brightscript.fpsDisplay",
                "title": "fps_display - Display onscreen graphics statistics",
                "category": "Brightscript Debug"
            },
            {
                "command": "extension.brightscript.free",
                "title": "free - Return the output of the free(1) command",
                "category": "Brightscript Debug"
            },
            {
                "command": "extension.brightscript.genkey",
                "title": "genkey - Generate a new developer key",
                "category": "Brightscript Debug"
            },
            {
                "command": "extension.brightscript.loadedTextures",
                "title": "loaded_textures - Show loaded textures",
                "category": "Brightscript Debug"
            },
            {
                "command": "extension.brightscript.logrendezvous",
                "title": "logrendezvous - Turn Rendezvous Logging on or off",
                "category": "Brightscript Debug"
            },
            {
                "command": "extension.brightscript.plugins",
                "title": "plugins - Show list of all installed plugins",
                "category": "Brightscript Debug"
            },
            {
                "command": "extension.brightscript.r2d2bitmaps",
                "title": "r2d2_bitmaps - Enumerate R2D2 bitmaps",
                "category": "Brightscript Debug"
            },
            {
                "command": "extension.brightscript.removePlugin",
                "title": "remove_plugin - Remove a plugin from the account and device",
                "category": "Brightscript Debug"
            },
            {
                "command": "extension.brightscript.sgnodesAll",
                "title": "sgnodes all - Logs every existing node created by the currently running channel",
                "category": "Brightscript Debug"
            },
            {
                "command": "extension.brightscript.sgnodesRoots",
                "title": "sgnodes roots - Logs every existing node without a parent created by the currently running channel",
                "category": "Brightscript Debug"
            },
            {
                "command": "extension.brightscript.sgnodesNodeId",
                "title": "sgnodes node_ID - Logs node(s) with an id field matching the supplied node_ID",
                "category": "Brightscript Debug"
            },
            {
                "command": "extension.brightscript.sgperfStart",
                "title": "sgperf start - Enables tracking of basic node operation performance metrics",
                "category": "Brightscript Debug"
            },
            {
                "command": "extension.brightscript.sgperfStop",
                "title": "sgperf stop - Disabled tracking of basic node operation performance metrics",
                "category": "Brightscript Debug"
            },
            {
                "command": "extension.brightscript.sgperfClear",
                "title": "sgperf clear - Resets basic node operation performance metrics",
                "category": "Brightscript Debug"
            },
            {
                "command": "extension.brightscript.sgperfReport",
                "title": "sgperf report - Logs the current node operation performance metrics",
                "category": "Brightscript Debug"
            },
            {
                "command": "extension.brightscript.showkey",
                "title": "showkey - Show the current developer key.",
                "category": "Brightscript Debug"
            },
            {
                "command": "extension.brightscript.press",
                "title": "press - Simulate a list of keypress'",
                "category": "Brightscript Debug"
            },
            {
                "command": "extension.brightscript.brightscriptWarnings",
                "title": "brightscript_warnings - Sets the maximum number of brightscript warnings to be displayed by the device on channel install'",
                "category": "Brightscript Debug"
            },
            {
                "command": "extension.brightscript.custom8080Command",
                "title": "custom - Enter any command string to be run on port 8080'",
                "category": "Brightscript Debug"
            },
            {
                "command": "extension.brightscript.clearGlobalState",
                "title": "Clear Global State",
                "description": "Clear the BrightScript extension's global state.",
                "category": "Brightscript"
            },
            {
                "command": "extension.brightscript.toggleXML",
                "title": "Toggle XML/BRS",
                "category": "Brightscript"
            },
            {
                "command": "extension.brightscript.sendRemoteCommand",
                "title": "Send 'arg' button key press to Roku as a remote control",
                "category": "Brightscript"
            },
            {
                "command": "extension.brightscript.clearLogOutput",
                "title": "Clear the brightscript log output",
                "category": "Brightscript"
            },
            {
                "command": "extension.brightscript.toggleRemoteControlMode",
                "title": "Toggle remote control mode",
                "category": "Brightscript"
            },
            {
                "command": "extension.brightscript.enableRemoteControlMode",
                "title": "Enable remote control mode",
                "category": "Brightscript"
            },
            {
                "command": "extension.brightscript.disableRemoteControlMode",
                "title": "Disable remote control mode",
                "category": "Brightscript"
            },
            {
                "command": "extension.brightscript.pressBackButton",
                "title": "Press the Back button on the Roku remote",
                "category": "Brightscript"
            },
            {
                "command": "extension.brightscript.pressBackspaceButton",
                "title": "Press the Backspace button on the Roku remote",
                "category": "Brightscript"
            },
            {
                "command": "extension.brightscript.pressHomeButton",
                "title": "Press the Home button on the Roku remote",
                "category": "Brightscript"
            },
            {
                "command": "extension.brightscript.pressUpButton",
                "title": "Press the Up button on the Roku remote",
                "category": "Brightscript"
            },
            {
                "command": "extension.brightscript.pressDownButton",
                "title": "Press the Down button on the Roku remote",
                "category": "Brightscript"
            },
            {
                "command": "extension.brightscript.pressRightButton",
                "title": "Press the Right button on the Roku remote",
                "category": "Brightscript"
            },
            {
                "command": "extension.brightscript.pressLeftButton",
                "title": "Press the Left button on the Roku remote",
                "category": "Brightscript"
            },
            {
                "command": "extension.brightscript.pressSelectButton",
                "title": "Press the Select button on the Roku remote",
                "category": "Brightscript"
            },
            {
                "command": "extension.brightscript.pressPlayButton",
                "title": "Press the Play button on the Roku remote",
                "category": "Brightscript"
            },
            {
                "command": "extension.brightscript.pressRevButton",
                "title": "Press the Rev button on the Roku remote",
                "category": "Brightscript"
            },
            {
                "command": "extension.brightscript.pressFwdButton",
                "title": "Press the Fwd button on the Roku remote",
                "category": "Brightscript"
            },
            {
                "command": "extension.brightscript.pressStarButton",
                "title": "Press the Star button on the Roku remote",
                "category": "Brightscript"
            },
            {
                "command": "extension.brightscript.pressInstantReplayButton",
                "title": "Press the Instant Replay button on the Roku remote",
                "category": "Brightscript"
            },
            {
                "command": "extension.brightscript.pressSearchButton",
                "title": "Press the Search button on the Roku remote",
                "category": "Brightscript"
            },
            {
                "command": "extension.brightscript.pressEnterButton",
                "title": "Press the Enter button on the Roku remote",
                "category": "Brightscript"
            },
            {
                "command": "extension.brightscript.pressFindRemote",
                "title": "Press the FindRemote button on the Roku remote",
                "category": "Brightscript"
            },
            {
                "command": "extension.brightscript.pressVolumeDown",
                "title": "Press the VolumeDown button on the Roku remote",
                "category": "Brightscript"
            },
            {
                "command": "extension.brightscript.pressVolumeMute",
                "title": "Press the VolumeMute button on the Roku remote",
                "category": "Brightscript"
            },
            {
                "command": "extension.brightscript.pressVolumeUp",
                "title": "Press the VolumeUp button on the Roku remote",
                "category": "Brightscript"
            },
            {
                "command": "extension.brightscript.pressPowerOff",
                "title": "Press the PowerOff button on the Roku remote",
                "category": "Brightscript"
            },
            {
                "command": "extension.brightscript.pressPowerOn",
                "title": "Press the PowerOn button on the Roku remote",
                "category": "Brightscript"
            },
            {
                "command": "extension.brightscript.pressChannelUp",
                "title": "Press the ChannelUp button on the Roku remote",
                "category": "Brightscript"
            },
            {
                "command": "extension.brightscript.pressChannelDown",
                "title": "Press the ChannelDown button on the Roku remote",
                "category": "Brightscript"
            },
            {
                "command": "extension.brightscript.changeTvInput",
                "title": "Provides a list of possible inputs to change to",
                "shortTitle": "Change TV Input",
                "category": "Brightscript"
            },
            {
                "command": "extension.brightscript.sendRemoteText",
                "title": "Send text characters to the Roku Device",
                "category": "Brightscript"
            },
            {
                "command": "extension.brightscript.markLogOutput",
                "title": "Mark Log Output",
                "category": "Brightscript"
            },
            {
                "command": "extension.brightscript.clearLogOutput",
                "title": "Clear Log Output",
                "category": "Brightscript"
            },
            {
                "command": "extension.brightscript.setOutputIncludeFilter",
                "title": "Set Log Output Include Filter",
                "category": "Brightscript"
            },
            {
                "command": "extension.brightscript.setOutputLogLevelFilter",
                "title": "Set Log Output Level Filter",
                "category": "Brightscript"
            },
            {
                "command": "extension.brightscript.setOutputExcludeFilter",
                "title": "Set Log Output Exclude Filter",
                "category": "Brightscript"
            },
            {
                "command": "extension.brightscript.rendezvous.toggleSortMethod",
                "title": "Toggle Sorting Method (smart > alphabetic)",
                "category": "Brightscript Rendezvous",
                "enablement": "debugType == 'brightscript'"
            },
            {
                "command": "extension.brightscript.rendezvous.toggleSortDirection",
                "title": "Toggle Asc - Desc Sorting ",
                "category": "Brightscript Rendezvous",
                "enablement": "debugType == 'brightscript'"
            },
            {
                "command": "extension.brightscript.rendezvous.clearHistory",
                "title": "Clear History",
                "category": "Brightscript Rendezvous",
                "icon": "$(clear-all)"
            },
            {
                "command": "brighterscript.showPreview",
                "title": "Preview Transpiled code",
                "category": "BrighterScript"
            },
            {
                "command": "brighterscript.showPreviewToSide",
                "title": "Preview Transpiled code to the Side",
                "category": "BrighterScript",
                "icon": {
                    "light": "./images/icons/preview-right-light.svg",
                    "dark": "./images/icons/preview-right-dark.svg"
                }
            },
            {
                "command": "extension.brightscript.refreshDeviceList",
                "title": "Refresh",
                "category": "BrightScript",
                "icon": "$(refresh)"
            },
            {
                "command": "extension.brightscript.rokuRegistry.refreshRegistry",
                "title": "Refresh Registry",
                "category": "Roku Registry",
                "icon": "$(refresh)"
            },
            {
                "command": "extension.brightscript.rokuRegistry.clearRegistry",
                "title": "Clear Registry",
                "category": "BrighterScript",
                "icon": "$(trash)"
            },
            {
                "command": "extension.brightscript.rokuRegistry.importRegistry",
                "title": "Import Registry",
                "category": "BrighterScript",
                "icon": "$(arrow-down)"
            },
            {
                "command": "extension.brightscript.rokuRegistry.exportRegistry",
                "title": "Export Registry",
                "category": "BrighterScript",
                "icon": "$(browser)"
            },
            {
                "command": "extension.brightscript.openRegistryInBrowser",
                "title": "Open device registry in a browser",
                "category": "BrighterScript",
                "icon": "$(arrow-up)"
            },
            {
                "command": "extension.brightscript.rokuAutomationView.startRecording",
                "title": "Start Recording",
                "category": "BrighterScript",
                "icon": "$(record)"
            },
            {
                "command": "extension.brightscript.rokuAutomationView.stopRecording",
                "title": "Stop Recording",
                "category": "BrighterScript",
                "icon": "$(debug-stop)"
            },
            {
                "command": "extension.brightscript.rokuAutomationView.enableAutorunOnDeploy",
                "title": "Enable Autorun on deploy",
                "category": "BrighterScript",
                "icon": "$(pass)"
            },
            {
                "command": "extension.brightscript.rokuAutomationView.disableAutorunOnDeploy",
                "title": "Disable autorun on deploy",
                "category": "BrighterScript",
                "icon": "$(pass-filled)"
            },
            {
                "command": "extension.brightscript.languageServer.restart",
                "title": "Restart Language Server",
                "category": "BrighterScript",
                "icon": "$(refresh)"
            },
            {
                "command": "extension.brightscript.languageServer.info",
                "title": "View BrighterScript LanguageServer Info",
                "category": "BrighterScript"
            },
            {
                "command": "extension.brightscript.rokuDeviceView.enableNodeInspector",
                "title": "Inspect nodes",
                "category": "BrighterScript",
                "icon": "$(inspect)"
            },
            {
                "command": "extension.brightscript.rokuDeviceView.disableNodeInspector",
                "title": "Stop inspecting nodes",
                "category": "BrighterScript",
                "icon": "./images/icons/inspect-active.svg"
            },
            {
                "command": "extension.brightscript.captureScreenshot",
                "title": "Capture Screenshot",
                "category": "BrighterScript"
            },
            {
                "command": "extension.brightscript.rokuDeviceView.pauseScreenshotCapture",
                "title": "Device View: Pause Screenshot Capture",
                "category": "BrighterScript",
                "icon": "$(debug-pause)"
            },
            {
                "command": "extension.brightscript.rokuDeviceView.resumeScreenshotCapture",
                "title": "Device View: Resume Screenshot Capture",
                "category": "BrighterScript",
                "icon": "$(debug-start)"
            },
            {
                "command": "extension.brightscript.rokuDeviceView.refreshScreenshot",
                "title": "Device View: Refresh Screenshot",
                "category": "BrighterScript",
                "icon": "$(refresh)"
            },
            {
                "command": "extension.brightscript.sceneGraphInspectorView.refreshNodeTree",
                "title": "Refresh Nodetree",
                "category": "BrighterScript",
                "icon": "$(refresh)"
            }
        ],
        "keybindings": [
            {
                "command": "brighterscript.showPreview",
                "key": "Ctrl+Shift+v",
                "when": "editorLangId == brighterscript"
            },
            {
                "command": "extension.brightscript.pressBackButton",
                "key": "Escape",
                "when": "!searchInputBoxFocus && !findInputFocussed && !inCommandsPicker && !inQuickOpen && brightscript.isRemoteControlMode"
            },
            {
                "command": "extension.brightscript.pressBackButton",
                "key": "Delete",
                "when": "!searchInputBoxFocus && !findInputFocussed && !inCommandsPicker && !inQuickOpen && brightscript.isRemoteControlMode"
            },
            {
                "command": "extension.brightscript.doNothing",
                "key": "Ctrl+Delete",
                "when": "!searchInputBoxFocus && !findInputFocussed && !inCommandsPicker && !inQuickOpen && brightscript.isRemoteControlMode"
            },
            {
                "command": "extension.brightscript.doNothing",
                "key": "Alt+Delete",
                "mac": "Option+Delete",
                "when": "!searchInputBoxFocus && !findInputFocussed && !inCommandsPicker && !inQuickOpen && brightscript.isRemoteControlMode"
            },
            {
                "command": "extension.brightscript.doNothing",
                "key": "Win+Delete",
                "mac": "Cmd+Delete",
                "when": "!searchInputBoxFocus && !findInputFocussed && !inCommandsPicker && !inQuickOpen && brightscript.isRemoteControlMode"
            },
            {
                "command": "extension.brightscript.pressHomeButton",
                "key": "Home",
                "when": "!searchInputBoxFocus && !findInputFocussed && !inCommandsPicker && !inQuickOpen && brightscript.isRemoteControlMode"
            },
            {
                "command": "extension.brightscript.pressHomeButton",
                "key": "Shift+Escape",
                "when": "!searchInputBoxFocus && !findInputFocussed && !inCommandsPicker && !inQuickOpen && brightscript.isRemoteControlMode"
            },
            {
                "command": "extension.brightscript.pressHomeButton",
                "key": "Ctrl+Escape",
                "mac": "Cmd+Escape",
                "when": "!searchInputBoxFocus && !findInputFocussed && !inCommandsPicker && !inQuickOpen && brightscript.isRemoteControlMode"
            },
            {
                "command": "extension.brightscript.pressInstantReplayButton",
                "key": "Backspace",
                "when": "!searchInputBoxFocus && !findInputFocussed && !inCommandsPicker && !inQuickOpen && brightscript.isRemoteControlMode"
            },
            {
                "command": "extension.brightscript.pressBackspaceButton",
                "key": "Ctrl+Backspace",
                "mac": "Cmd+Backspace",
                "when": "!searchInputBoxFocus && !findInputFocussed && !inCommandsPicker && !inQuickOpen && brightscript.isRemoteControlMode"
            },
            {
                "command": "extension.brightscript.doNothing",
                "key": "Alt+Backspace",
                "mac": "Option+Backspace",
                "when": "!searchInputBoxFocus && !findInputFocussed && !inCommandsPicker && !inQuickOpen && brightscript.isRemoteControlMode"
            },
            {
                "command": "extension.brightscript.doNothing",
                "key": "Win+Backspace",
                "mac": "Ctrl+Backspace",
                "when": "!searchInputBoxFocus && !findInputFocussed && !inCommandsPicker && !inQuickOpen && brightscript.isRemoteControlMode"
            },
            {
                "command": "extension.brightscript.pressUpButton",
                "key": "Up",
                "when": "!searchInputBoxFocus && !findInputFocussed && !inCommandsPicker && !inQuickOpen && brightscript.isRemoteControlMode"
            },
            {
                "command": "extension.brightscript.doNothing",
                "key": "Ctrl+Up",
                "when": "!searchInputBoxFocus && !findInputFocussed && !inCommandsPicker && !inQuickOpen && brightscript.isRemoteControlMode"
            },
            {
                "command": "extension.brightscript.doNothing",
                "key": "Alt+Up",
                "mac": "Option+Up",
                "when": "!searchInputBoxFocus && !findInputFocussed && !inCommandsPicker && !inQuickOpen && brightscript.isRemoteControlMode"
            },
            {
                "command": "extension.brightscript.doNothing",
                "key": "Win+Up",
                "mac": "Cmd+Up",
                "when": "!searchInputBoxFocus && !findInputFocussed && !inCommandsPicker && !inQuickOpen && brightscript.isRemoteControlMode"
            },
            {
                "command": "extension.brightscript.pressDownButton",
                "key": "Down",
                "when": "!searchInputBoxFocus && !findInputFocussed && !inCommandsPicker && !inQuickOpen && brightscript.isRemoteControlMode"
            },
            {
                "command": "extension.brightscript.doNothing",
                "key": "Ctrl+Down",
                "when": "!searchInputBoxFocus && !findInputFocussed && !inCommandsPicker && !inQuickOpen && brightscript.isRemoteControlMode"
            },
            {
                "command": "extension.brightscript.doNothing",
                "key": "Alt+Down",
                "mac": "Option+Down",
                "when": "!searchInputBoxFocus && !findInputFocussed && !inCommandsPicker && !inQuickOpen && brightscript.isRemoteControlMode"
            },
            {
                "command": "extension.brightscript.doNothing",
                "key": "Win+Down",
                "mac": "Cmd+Down",
                "when": "!searchInputBoxFocus && !findInputFocussed && !inCommandsPicker && !inQuickOpen && brightscript.isRemoteControlMode"
            },
            {
                "command": "extension.brightscript.pressRightButton",
                "key": "Right",
                "when": "!searchInputBoxFocus && !findInputFocussed && !inCommandsPicker && !inQuickOpen && brightscript.isRemoteControlMode"
            },
            {
                "command": "extension.brightscript.pressLeftButton",
                "key": "Left",
                "when": "!searchInputBoxFocus && !findInputFocussed && !inCommandsPicker && !inQuickOpen && brightscript.isRemoteControlMode"
            },
            {
                "command": "extension.brightscript.pressSelectButton",
                "key": "Enter",
                "when": "!searchInputBoxFocus && !findInputFocussed && !inCommandsPicker && !inQuickOpen && brightscript.isRemoteControlMode"
            },
            {
                "command": "extension.brightscript.pressPlayButton",
                "key": "Ctrl+Enter",
                "mac": "Cmd+Enter",
                "when": "!searchInputBoxFocus && !findInputFocussed && !inCommandsPicker && !inQuickOpen && brightscript.isRemoteControlMode"
            },
            {
                "command": "extension.brightscript.pressPlayButton",
                "key": "End",
                "when": "!searchInputBoxFocus && !findInputFocussed && !inCommandsPicker && !inQuickOpen && brightscript.isRemoteControlMode"
            },
            {
                "command": "extension.brightscript.doNothing",
                "key": "Alt+Enter",
                "mac": "Option+Enter",
                "when": "!searchInputBoxFocus && !findInputFocussed && !inCommandsPicker && !inQuickOpen && brightscript.isRemoteControlMode"
            },
            {
                "command": "extension.brightscript.doNothing",
                "key": "Win+Enter",
                "mac": "Ctrl+Enter",
                "when": "!searchInputBoxFocus && !findInputFocussed && !inCommandsPicker && !inQuickOpen && brightscript.isRemoteControlMode"
            },
            {
                "command": "extension.brightscript.pressPlayButton",
                "key": "MediaPlayPause",
                "when": "!searchInputBoxFocus && !findInputFocussed && !inCommandsPicker && !inQuickOpen && brightscript.isRemoteControlMode"
            },
            {
                "command": "extension.brightscript.pressRevButton",
                "key": "Ctrl+Left",
                "mac": "Cmd+Left",
                "when": "!searchInputBoxFocus && !findInputFocussed && !inCommandsPicker && !inQuickOpen && brightscript.isRemoteControlMode"
            },
            {
                "command": "extension.brightscript.doNothing",
                "key": "Alt+Left",
                "mac": "Option+Left",
                "when": "!searchInputBoxFocus && !findInputFocussed && !inCommandsPicker && !inQuickOpen && brightscript.isRemoteControlMode"
            },
            {
                "command": "extension.brightscript.doNothing",
                "key": "Win+Left",
                "mac": "Ctrl+Left",
                "when": "!searchInputBoxFocus && !findInputFocussed && !inCommandsPicker && !inQuickOpen && brightscript.isRemoteControlMode"
            },
            {
                "command": "extension.brightscript.pressRevButton",
                "key": "PageDown",
                "when": "!searchInputBoxFocus && !findInputFocussed && !inCommandsPicker && !inQuickOpen && brightscript.isRemoteControlMode"
            },
            {
                "command": "extension.brightscript.pressRevButton",
                "key": "MediaTrackPrevious",
                "when": "!searchInputBoxFocus && !findInputFocussed && !inCommandsPicker && !inQuickOpen && brightscript.isRemoteControlMode"
            },
            {
                "command": "extension.brightscript.pressFwdButton",
                "key": "Ctrl+Right",
                "mac": "Cmd+Right",
                "when": "!searchInputBoxFocus && !findInputFocussed && !inCommandsPicker && !inQuickOpen && brightscript.isRemoteControlMode"
            },
            {
                "command": "extension.brightscript.doNothing",
                "key": "Alt+Right",
                "mac": "Option+Right",
                "when": "!searchInputBoxFocus && !findInputFocussed && !inCommandsPicker && !inQuickOpen && brightscript.isRemoteControlMode"
            },
            {
                "command": "extension.brightscript.doNothing",
                "key": "Win+Right",
                "mac": "Ctrl+Right",
                "when": "!searchInputBoxFocus && !findInputFocussed && !inCommandsPicker && !inQuickOpen && brightscript.isRemoteControlMode"
            },
            {
                "command": "extension.brightscript.pressFwdButton",
                "key": "PageUp",
                "when": "!searchInputBoxFocus && !findInputFocussed && !inCommandsPicker && !inQuickOpen && brightscript.isRemoteControlMode"
            },
            {
                "command": "extension.brightscript.pressFwdButton",
                "key": "MediaTrackNext",
                "when": "!searchInputBoxFocus && !findInputFocussed && !inCommandsPicker && !inQuickOpen && brightscript.isRemoteControlMode"
            },
            {
                "command": "extension.brightscript.pressStarButton",
                "key": "Ctrl+8",
                "mac": "Cmd+8",
                "when": "!searchInputBoxFocus && !findInputFocussed && !inCommandsPicker && !inQuickOpen && brightscript.isRemoteControlMode"
            },
            {
                "command": "extension.brightscript.pressStarButton",
                "key": "Ctrl+Shift+8",
                "mac": "Cmd+Shift+8",
                "when": "!searchInputBoxFocus && !findInputFocussed && !inCommandsPicker && !inQuickOpen && brightscript.isRemoteControlMode"
            },
            {
                "command": "extension.brightscript.pressStarButton",
                "key": "Insert",
                "when": "!searchInputBoxFocus && !findInputFocussed && !inCommandsPicker && !inQuickOpen && brightscript.isRemoteControlMode"
            },
            {
                "command": "extension.brightscript.toggleRemoteControlMode",
                "key": "Ctrl+k",
                "mac": "Cmd+k"
            },
            {
                "command": "extension.brightscript.pressVolumeMute",
                "key": "AudioVolumeMute",
                "when": "!searchInputBoxFocus && !findInputFocussed && !inCommandsPicker && !inQuickOpen && brightscript.isRemoteControlMode"
            },
            {
                "command": "extension.brightscript.sendAscii+SPACE",
                "key": "Space",
                "args": " ",
                "when": "!searchInputBoxFocus && !findInputFocussed && !inCommandsPicker && !inQuickOpen && brightscript.isRemoteControlMode"
            },
            {
                "command": "extension.brightscript.sendAscii+TAB",
                "key": "Tab",
                "args": "\t",
                "when": "!searchInputBoxFocus && !findInputFocussed && !inCommandsPicker && !inQuickOpen && brightscript.isRemoteControlMode"
            },
            {
                "command": "extension.brightscript.sendAscii+!",
                "key": "Shift+1",
                "args": "!",
                "when": "!searchInputBoxFocus && !findInputFocussed && !inCommandsPicker && !inQuickOpen && brightscript.isRemoteControlMode"
            },
            {
                "command": "extension.brightscript.sendAscii+@",
                "key": "Shift+2",
                "args": "@",
                "when": "!searchInputBoxFocus && !findInputFocussed && !inCommandsPicker && !inQuickOpen && brightscript.isRemoteControlMode"
            },
            {
                "command": "extension.brightscript.sendAscii+#",
                "key": "Shift+3",
                "args": "#",
                "when": "!searchInputBoxFocus && !findInputFocussed && !inCommandsPicker && !inQuickOpen && brightscript.isRemoteControlMode"
            },
            {
                "command": "extension.brightscript.sendAscii+$",
                "key": "Shift+4",
                "args": "$",
                "when": "!searchInputBoxFocus && !findInputFocussed && !inCommandsPicker && !inQuickOpen && brightscript.isRemoteControlMode"
            },
            {
                "command": "extension.brightscript.sendAscii+%",
                "key": "Shift+5",
                "args": "%",
                "when": "!searchInputBoxFocus && !findInputFocussed && !inCommandsPicker && !inQuickOpen && brightscript.isRemoteControlMode"
            },
            {
                "command": "extension.brightscript.sendAscii+^",
                "key": "Shift+6",
                "args": "^",
                "when": "!searchInputBoxFocus && !findInputFocussed && !inCommandsPicker && !inQuickOpen && brightscript.isRemoteControlMode"
            },
            {
                "command": "extension.brightscript.sendAscii+&",
                "key": "Shift+7",
                "args": "&",
                "when": "!searchInputBoxFocus && !findInputFocussed && !inCommandsPicker && !inQuickOpen && brightscript.isRemoteControlMode"
            },
            {
                "command": "extension.brightscript.sendAscii+*",
                "key": "Shift+8",
                "args": "*",
                "when": "!searchInputBoxFocus && !findInputFocussed && !inCommandsPicker && !inQuickOpen && brightscript.isRemoteControlMode"
            },
            {
                "command": "extension.brightscript.sendAscii+(",
                "key": "Shift+9",
                "args": "(",
                "when": "!searchInputBoxFocus && !findInputFocussed && !inCommandsPicker && !inQuickOpen && brightscript.isRemoteControlMode"
            },
            {
                "command": "extension.brightscript.sendAscii+)",
                "key": "Shift+0",
                "args": ")",
                "when": "!searchInputBoxFocus && !findInputFocussed && !inCommandsPicker && !inQuickOpen && brightscript.isRemoteControlMode"
            },
            {
                "command": "extension.brightscript.sendAscii+'",
                "key": "'",
                "args": "'",
                "when": "!searchInputBoxFocus && !findInputFocussed && !inCommandsPicker && !inQuickOpen && brightscript.isRemoteControlMode"
            },
            {
                "command": "extension.brightscript.sendAscii+\"",
                "key": "Shift+'",
                "args": "\"",
                "when": "!searchInputBoxFocus && !findInputFocussed && !inCommandsPicker && !inQuickOpen && brightscript.isRemoteControlMode"
            },
            {
                "command": "extension.brightscript.sendAscii++",
                "key": "Shift+=",
                "args": "+",
                "when": "!searchInputBoxFocus && !findInputFocussed && !inCommandsPicker && !inQuickOpen && brightscript.isRemoteControlMode"
            },
            {
                "command": "extension.brightscript.sendAscii+,",
                "key": ",",
                "args": ",",
                "when": "!searchInputBoxFocus && !findInputFocussed && !inCommandsPicker && !inQuickOpen && brightscript.isRemoteControlMode"
            },
            {
                "command": "extension.brightscript.sendAscii+-",
                "key": "-",
                "args": "-",
                "when": "!searchInputBoxFocus && !findInputFocussed && !inCommandsPicker && !inQuickOpen && brightscript.isRemoteControlMode"
            },
            {
                "command": "extension.brightscript.sendAscii+.",
                "key": ".",
                "args": ".",
                "when": "!searchInputBoxFocus && !findInputFocussed && !inCommandsPicker && !inQuickOpen && brightscript.isRemoteControlMode"
            },
            {
                "command": "extension.brightscript.sendAscii+/",
                "key": "/",
                "args": "/",
                "when": "!searchInputBoxFocus && !findInputFocussed && !inCommandsPicker && !inQuickOpen && brightscript.isRemoteControlMode"
            },
            {
                "command": "extension.brightscript.sendAscii+0",
                "key": "0",
                "args": "0",
                "when": "!searchInputBoxFocus && !findInputFocussed && !inCommandsPicker && !inQuickOpen && brightscript.isRemoteControlMode"
            },
            {
                "command": "extension.brightscript.sendAscii+1",
                "key": "1",
                "args": "1",
                "when": "!searchInputBoxFocus && !findInputFocussed && !inCommandsPicker && !inQuickOpen && brightscript.isRemoteControlMode"
            },
            {
                "command": "extension.brightscript.sendAscii+2",
                "key": "2",
                "args": "2",
                "when": "!searchInputBoxFocus && !findInputFocussed && !inCommandsPicker && !inQuickOpen && brightscript.isRemoteControlMode"
            },
            {
                "command": "extension.brightscript.sendAscii+3",
                "key": "3",
                "args": "3",
                "when": "!searchInputBoxFocus && !findInputFocussed && !inCommandsPicker && !inQuickOpen && brightscript.isRemoteControlMode"
            },
            {
                "command": "extension.brightscript.sendAscii+4",
                "key": "4",
                "args": "4",
                "when": "!searchInputBoxFocus && !findInputFocussed && !inCommandsPicker && !inQuickOpen && brightscript.isRemoteControlMode"
            },
            {
                "command": "extension.brightscript.sendAscii+5",
                "key": "5",
                "args": "5",
                "when": "!searchInputBoxFocus && !findInputFocussed && !inCommandsPicker && !inQuickOpen && brightscript.isRemoteControlMode"
            },
            {
                "command": "extension.brightscript.sendAscii+6",
                "key": "6",
                "args": "6",
                "when": "!searchInputBoxFocus && !findInputFocussed && !inCommandsPicker && !inQuickOpen && brightscript.isRemoteControlMode"
            },
            {
                "command": "extension.brightscript.sendAscii+7",
                "key": "7",
                "args": "7",
                "when": "!searchInputBoxFocus && !findInputFocussed && !inCommandsPicker && !inQuickOpen && brightscript.isRemoteControlMode"
            },
            {
                "command": "extension.brightscript.sendAscii+8",
                "key": "8",
                "args": "8",
                "when": "!searchInputBoxFocus && !findInputFocussed && !inCommandsPicker && !inQuickOpen && brightscript.isRemoteControlMode"
            },
            {
                "command": "extension.brightscript.sendAscii+9",
                "key": "9",
                "args": "9",
                "when": "!searchInputBoxFocus && !findInputFocussed && !inCommandsPicker && !inQuickOpen && brightscript.isRemoteControlMode"
            },
            {
                "command": "extension.brightscript.sendAscii+:",
                "key": "Shift+;",
                "args": ":",
                "when": "!searchInputBoxFocus && !findInputFocussed && !inCommandsPicker && !inQuickOpen && brightscript.isRemoteControlMode"
            },
            {
                "command": "extension.brightscript.sendAscii+;",
                "key": ";",
                "args": ";",
                "when": "!searchInputBoxFocus && !findInputFocussed && !inCommandsPicker && !inQuickOpen && brightscript.isRemoteControlMode"
            },
            {
                "command": "extension.brightscript.sendAscii+<",
                "key": "Shift+,",
                "args": "<",
                "when": "!searchInputBoxFocus && !findInputFocussed && !inCommandsPicker && !inQuickOpen && brightscript.isRemoteControlMode"
            },
            {
                "command": "extension.brightscript.sendAscii+=",
                "key": "=",
                "args": "=",
                "when": "!searchInputBoxFocus && !findInputFocussed && !inCommandsPicker && !inQuickOpen && brightscript.isRemoteControlMode"
            },
            {
                "command": "extension.brightscript.sendAscii+>",
                "key": "Shift+.",
                "args": ">",
                "when": "!searchInputBoxFocus && !findInputFocussed && !inCommandsPicker && !inQuickOpen && brightscript.isRemoteControlMode"
            },
            {
                "command": "extension.brightscript.sendAscii+?",
                "key": "Shift+/",
                "args": "?",
                "when": "!searchInputBoxFocus && !findInputFocussed && !inCommandsPicker && !inQuickOpen && brightscript.isRemoteControlMode"
            },
            {
                "command": "extension.brightscript.sendAscii+A",
                "key": "Shift+a",
                "args": "A",
                "when": "!searchInputBoxFocus && !findInputFocussed && !inCommandsPicker && !inQuickOpen && brightscript.isRemoteControlMode"
            },
            {
                "command": "extension.brightscript.sendAscii+B",
                "key": "Shift+b",
                "args": "B",
                "when": "!searchInputBoxFocus && !findInputFocussed && !inCommandsPicker && !inQuickOpen && brightscript.isRemoteControlMode"
            },
            {
                "command": "extension.brightscript.sendAscii+C",
                "key": "Shift+c",
                "args": "C",
                "when": "!searchInputBoxFocus && !findInputFocussed && !inCommandsPicker && !inQuickOpen && brightscript.isRemoteControlMode"
            },
            {
                "command": "extension.brightscript.sendAscii+D",
                "key": "Shift+d",
                "args": "D",
                "when": "!searchInputBoxFocus && !findInputFocussed && !inCommandsPicker && !inQuickOpen && brightscript.isRemoteControlMode"
            },
            {
                "command": "extension.brightscript.sendAscii+E",
                "key": "Shift+e",
                "args": "E",
                "when": "!searchInputBoxFocus && !findInputFocussed && !inCommandsPicker && !inQuickOpen && brightscript.isRemoteControlMode"
            },
            {
                "command": "extension.brightscript.sendAscii+F",
                "key": "Shift+f",
                "args": "F",
                "when": "!searchInputBoxFocus && !findInputFocussed && !inCommandsPicker && !inQuickOpen && brightscript.isRemoteControlMode"
            },
            {
                "command": "extension.brightscript.sendAscii+G",
                "key": "Shift+g",
                "args": "G",
                "when": "!searchInputBoxFocus && !findInputFocussed && !inCommandsPicker && !inQuickOpen && brightscript.isRemoteControlMode"
            },
            {
                "command": "extension.brightscript.sendAscii+H",
                "key": "Shift+h",
                "args": "H",
                "when": "!searchInputBoxFocus && !findInputFocussed && !inCommandsPicker && !inQuickOpen && brightscript.isRemoteControlMode"
            },
            {
                "command": "extension.brightscript.sendAscii+I",
                "key": "Shift+i",
                "args": "I",
                "when": "!searchInputBoxFocus && !findInputFocussed && !inCommandsPicker && !inQuickOpen && brightscript.isRemoteControlMode"
            },
            {
                "command": "extension.brightscript.sendAscii+J",
                "key": "Shift+j",
                "args": "J",
                "when": "!searchInputBoxFocus && !findInputFocussed && !inCommandsPicker && !inQuickOpen && brightscript.isRemoteControlMode"
            },
            {
                "command": "extension.brightscript.sendAscii+K",
                "key": "Shift+k",
                "args": "K",
                "when": "!searchInputBoxFocus && !findInputFocussed && !inCommandsPicker && !inQuickOpen && brightscript.isRemoteControlMode"
            },
            {
                "command": "extension.brightscript.sendAscii+L",
                "key": "Shift+l",
                "args": "L",
                "when": "!searchInputBoxFocus && !findInputFocussed && !inCommandsPicker && !inQuickOpen && brightscript.isRemoteControlMode"
            },
            {
                "command": "extension.brightscript.sendAscii+M",
                "key": "Shift+m",
                "args": "M",
                "when": "!searchInputBoxFocus && !findInputFocussed && !inCommandsPicker && !inQuickOpen && brightscript.isRemoteControlMode"
            },
            {
                "command": "extension.brightscript.sendAscii+N",
                "key": "Shift+n",
                "args": "N",
                "when": "!searchInputBoxFocus && !findInputFocussed && !inCommandsPicker && !inQuickOpen && brightscript.isRemoteControlMode"
            },
            {
                "command": "extension.brightscript.sendAscii+O",
                "key": "Shift+o",
                "args": "O",
                "when": "!searchInputBoxFocus && !findInputFocussed && !inCommandsPicker && !inQuickOpen && brightscript.isRemoteControlMode"
            },
            {
                "command": "extension.brightscript.sendAscii+P",
                "key": "Shift+p",
                "args": "P",
                "when": "!searchInputBoxFocus && !findInputFocussed && !inCommandsPicker && !inQuickOpen && brightscript.isRemoteControlMode"
            },
            {
                "command": "extension.brightscript.sendAscii+Q",
                "key": "Shift+q",
                "args": "Q",
                "when": "!searchInputBoxFocus && !findInputFocussed && !inCommandsPicker && !inQuickOpen && brightscript.isRemoteControlMode"
            },
            {
                "command": "extension.brightscript.sendAscii+R",
                "key": "Shift+r",
                "args": "R",
                "when": "!searchInputBoxFocus && !findInputFocussed && !inCommandsPicker && !inQuickOpen && brightscript.isRemoteControlMode"
            },
            {
                "command": "extension.brightscript.sendAscii+S",
                "key": "Shift+s",
                "args": "S",
                "when": "!searchInputBoxFocus && !findInputFocussed && !inCommandsPicker && !inQuickOpen && brightscript.isRemoteControlMode"
            },
            {
                "command": "extension.brightscript.sendAscii+T",
                "key": "Shift+t",
                "args": "T",
                "when": "!searchInputBoxFocus && !findInputFocussed && !inCommandsPicker && !inQuickOpen && brightscript.isRemoteControlMode"
            },
            {
                "command": "extension.brightscript.sendAscii+U",
                "key": "Shift+u",
                "args": "U",
                "when": "!searchInputBoxFocus && !findInputFocussed && !inCommandsPicker && !inQuickOpen && brightscript.isRemoteControlMode"
            },
            {
                "command": "extension.brightscript.sendAscii+V",
                "key": "Shift+v",
                "args": "V",
                "when": "!searchInputBoxFocus && !findInputFocussed && !inCommandsPicker && !inQuickOpen && brightscript.isRemoteControlMode"
            },
            {
                "command": "extension.brightscript.sendAscii+W",
                "key": "Shift+w",
                "args": "W",
                "when": "!searchInputBoxFocus && !findInputFocussed && !inCommandsPicker && !inQuickOpen && brightscript.isRemoteControlMode"
            },
            {
                "command": "extension.brightscript.sendAscii+X",
                "key": "Shift+x",
                "args": "X",
                "when": "!searchInputBoxFocus && !findInputFocussed && !inCommandsPicker && !inQuickOpen && brightscript.isRemoteControlMode"
            },
            {
                "command": "extension.brightscript.sendAscii+Y",
                "key": "Shift+y",
                "args": "Y",
                "when": "!searchInputBoxFocus && !findInputFocussed && !inCommandsPicker && !inQuickOpen && brightscript.isRemoteControlMode"
            },
            {
                "command": "extension.brightscript.sendAscii+Z",
                "key": "Shift+z",
                "args": "Z",
                "when": "!searchInputBoxFocus && !findInputFocussed && !inCommandsPicker && !inQuickOpen && brightscript.isRemoteControlMode"
            },
            {
                "command": "extension.brightscript.sendAscii+[",
                "key": "[",
                "args": "[",
                "when": "!searchInputBoxFocus && !findInputFocussed && !inCommandsPicker && !inQuickOpen && brightscript.isRemoteControlMode"
            },
            {
                "command": "extension.brightscript.sendAscii+\\",
                "key": "\\",
                "args": "\\",
                "when": "!searchInputBoxFocus && !findInputFocussed && !inCommandsPicker && !inQuickOpen && brightscript.isRemoteControlMode"
            },
            {
                "command": "extension.brightscript.sendAscii+]",
                "key": "]",
                "args": "]",
                "when": "!searchInputBoxFocus && !findInputFocussed && !inCommandsPicker && !inQuickOpen && brightscript.isRemoteControlMode"
            },
            {
                "command": "extension.brightscript.sendAscii+_",
                "key": "Shift+-",
                "args": "_",
                "when": "!searchInputBoxFocus && !findInputFocussed && !inCommandsPicker && !inQuickOpen && brightscript.isRemoteControlMode"
            },
            {
                "command": "extension.brightscript.sendAscii+`",
                "key": "`",
                "args": "`",
                "when": "!searchInputBoxFocus && !findInputFocussed && !inCommandsPicker && !inQuickOpen && brightscript.isRemoteControlMode"
            },
            {
                "command": "extension.brightscript.sendAscii+a",
                "key": "a",
                "args": "a",
                "when": "!searchInputBoxFocus && !findInputFocussed && !inCommandsPicker && !inQuickOpen && brightscript.isRemoteControlMode"
            },
            {
                "command": "extension.brightscript.sendAscii+b",
                "key": "b",
                "args": "b",
                "when": "!searchInputBoxFocus && !findInputFocussed && !inCommandsPicker && !inQuickOpen && brightscript.isRemoteControlMode"
            },
            {
                "command": "extension.brightscript.sendAscii+c",
                "key": "c",
                "args": "c",
                "when": "!searchInputBoxFocus && !findInputFocussed && !inCommandsPicker && !inQuickOpen && brightscript.isRemoteControlMode"
            },
            {
                "command": "extension.brightscript.sendAscii+d",
                "key": "d",
                "args": "d",
                "when": "!searchInputBoxFocus && !findInputFocussed && !inCommandsPicker && !inQuickOpen && brightscript.isRemoteControlMode"
            },
            {
                "command": "extension.brightscript.sendAscii+e",
                "key": "e",
                "args": "e",
                "when": "!searchInputBoxFocus && !findInputFocussed && !inCommandsPicker && !inQuickOpen && brightscript.isRemoteControlMode"
            },
            {
                "command": "extension.brightscript.sendAscii+f",
                "key": "f",
                "args": "f",
                "when": "!searchInputBoxFocus && !findInputFocussed && !inCommandsPicker && !inQuickOpen && brightscript.isRemoteControlMode"
            },
            {
                "command": "extension.brightscript.sendAscii+g",
                "key": "g",
                "args": "g",
                "when": "!searchInputBoxFocus && !findInputFocussed && !inCommandsPicker && !inQuickOpen && brightscript.isRemoteControlMode"
            },
            {
                "command": "extension.brightscript.sendAscii+h",
                "key": "h",
                "args": "h",
                "when": "!searchInputBoxFocus && !findInputFocussed && !inCommandsPicker && !inQuickOpen && brightscript.isRemoteControlMode"
            },
            {
                "command": "extension.brightscript.sendAscii+i",
                "key": "i",
                "args": "i",
                "when": "!searchInputBoxFocus && !findInputFocussed && !inCommandsPicker && !inQuickOpen && brightscript.isRemoteControlMode"
            },
            {
                "command": "extension.brightscript.sendAscii+j",
                "key": "j",
                "args": "j",
                "when": "!searchInputBoxFocus && !findInputFocussed && !inCommandsPicker && !inQuickOpen && brightscript.isRemoteControlMode"
            },
            {
                "command": "extension.brightscript.sendAscii+k",
                "key": "k",
                "args": "k",
                "when": "!searchInputBoxFocus && !findInputFocussed && !inCommandsPicker && !inQuickOpen && brightscript.isRemoteControlMode"
            },
            {
                "command": "extension.brightscript.sendAscii+l",
                "key": "l",
                "args": "l",
                "when": "!searchInputBoxFocus && !findInputFocussed && !inCommandsPicker && !inQuickOpen && brightscript.isRemoteControlMode"
            },
            {
                "command": "extension.brightscript.sendAscii+m",
                "key": "m",
                "args": "m",
                "when": "!searchInputBoxFocus && !findInputFocussed && !inCommandsPicker && !inQuickOpen && brightscript.isRemoteControlMode"
            },
            {
                "command": "extension.brightscript.sendAscii+n",
                "key": "n",
                "args": "n",
                "when": "!searchInputBoxFocus && !findInputFocussed && !inCommandsPicker && !inQuickOpen && brightscript.isRemoteControlMode"
            },
            {
                "command": "extension.brightscript.sendAscii+o",
                "key": "o",
                "args": "o",
                "when": "!searchInputBoxFocus && !findInputFocussed && !inCommandsPicker && !inQuickOpen && brightscript.isRemoteControlMode"
            },
            {
                "command": "extension.brightscript.sendAscii+p",
                "key": "p",
                "args": "p",
                "when": "!searchInputBoxFocus && !findInputFocussed && !inCommandsPicker && !inQuickOpen && brightscript.isRemoteControlMode"
            },
            {
                "command": "extension.brightscript.sendAscii+q",
                "key": "q",
                "args": "q",
                "when": "!searchInputBoxFocus && !findInputFocussed && !inCommandsPicker && !inQuickOpen && brightscript.isRemoteControlMode"
            },
            {
                "command": "extension.brightscript.sendAscii+r",
                "key": "r",
                "args": "r",
                "when": "!searchInputBoxFocus && !findInputFocussed && !inCommandsPicker && !inQuickOpen && brightscript.isRemoteControlMode"
            },
            {
                "command": "extension.brightscript.sendAscii+s",
                "key": "s",
                "args": "s",
                "when": "!searchInputBoxFocus && !findInputFocussed && !inCommandsPicker && !inQuickOpen && brightscript.isRemoteControlMode"
            },
            {
                "command": "extension.brightscript.sendAscii+t",
                "key": "t",
                "args": "t",
                "when": "!searchInputBoxFocus && !findInputFocussed && !inCommandsPicker && !inQuickOpen && brightscript.isRemoteControlMode"
            },
            {
                "command": "extension.brightscript.sendAscii+u",
                "key": "u",
                "args": "u",
                "when": "!searchInputBoxFocus && !findInputFocussed && !inCommandsPicker && !inQuickOpen && brightscript.isRemoteControlMode"
            },
            {
                "command": "extension.brightscript.sendAscii+v",
                "key": "v",
                "args": "v",
                "when": "!searchInputBoxFocus && !findInputFocussed && !inCommandsPicker && !inQuickOpen && brightscript.isRemoteControlMode"
            },
            {
                "command": "extension.brightscript.sendAscii+w",
                "key": "w",
                "args": "w",
                "when": "!searchInputBoxFocus && !findInputFocussed && !inCommandsPicker && !inQuickOpen && brightscript.isRemoteControlMode"
            },
            {
                "command": "extension.brightscript.sendAscii+x",
                "key": "x",
                "args": "x",
                "when": "!searchInputBoxFocus && !findInputFocussed && !inCommandsPicker && !inQuickOpen && brightscript.isRemoteControlMode"
            },
            {
                "command": "extension.brightscript.sendAscii+y",
                "key": "y",
                "args": "y",
                "when": "!searchInputBoxFocus && !findInputFocussed && !inCommandsPicker && !inQuickOpen && brightscript.isRemoteControlMode"
            },
            {
                "command": "extension.brightscript.sendAscii+z",
                "key": "z",
                "args": "z",
                "when": "!searchInputBoxFocus && !findInputFocussed && !inCommandsPicker && !inQuickOpen && brightscript.isRemoteControlMode"
            },
            {
                "command": "extension.brightscript.sendAscii+{",
                "key": "Shift+[",
                "args": "{",
                "when": "!searchInputBoxFocus && !findInputFocussed && !inCommandsPicker && !inQuickOpen && brightscript.isRemoteControlMode"
            },
            {
                "command": "extension.brightscript.sendAscii+|",
                "key": "Shift+\\",
                "args": "|",
                "when": "!searchInputBoxFocus && !findInputFocussed && !inCommandsPicker && !inQuickOpen && brightscript.isRemoteControlMode"
            },
            {
                "command": "extension.brightscript.sendAscii+}",
                "key": "Shift+]",
                "args": "}",
                "when": "!searchInputBoxFocus && !findInputFocussed && !inCommandsPicker && !inQuickOpen && brightscript.isRemoteControlMode"
            },
            {
                "command": "extension.brightscript.sendAscii+~",
                "key": "Shift+`",
                "args": "~",
                "when": "!searchInputBoxFocus && !findInputFocussed && !inCommandsPicker && !inQuickOpen && brightscript.isRemoteControlMode"
            },
            {
                "command": "extension.brightscript.markLogOutput",
                "key": "Ctrl+l",
                "mac": "Ctrl+l"
            },
            {
                "command": "extension.brightscript.clearLogOutput",
                "key": "Ctrl+Alt+k",
                "mac": "Ctrl+Option+k"
            },
            {
                "command": "extension.brightscript.setOutputLogLevelFilter",
                "key": "Win+Ctrl+l",
                "mac": "Cmd+Ctrl+l"
            },
            {
                "command": "extension.brightscript.setOutputIncludeFilter",
                "key": "Win+Ctrl+i",
                "mac": "Cmd+Ctrl+i"
            },
            {
                "command": "extension.brightscript.setOutputExcludeFilter",
                "key": "Win+Ctrl+x",
                "mac": "Cmd+Ctrl+x"
            }
        ],
        "problemPatterns": [
            {
                "name": "bsc",
                "regexp": "^(.+?):(\\d+):(\\d+)(?:-(\\d+):(\\d+))?\\s*-\\s*(error|warning|info|hint)\\s+([a-zA-Z_\\-\\d]+):\\s*(.*)$",
                "file": 1,
                "line": 2,
                "column": 3,
                "endLine": 4,
                "endColumn": 5,
                "severity": 6,
                "code": 7,
                "message": 8
            }
        ],
        "problemMatchers": [
            {
                "name": "bsc",
                "label": "BrighterScript problems",
                "owner": "brightscript",
                "source": "brightscript",
                "applyTo": "allDocuments",
                "fileLocation": [
                    "relative",
                    "${cwd}"
                ],
                "pattern": "$bsc"
            },
            {
                "name": "bsc-watch",
                "label": "BrighterScript problems (watch mode)",
                "owner": "brightscript",
                "source": "brs",
                "applyTo": "allDocuments",
                "fileLocation": [
                    "relative",
                    "${cwd}"
                ],
                "pattern": "$bsc",
                "background": {
                    "activeOnStart": true,
                    "beginsPattern": {
                        "regexp": "^\\[(?:\\d+|:|\\s|AM|PM)+\\]\\s*((File change detected\\.+\\s*Starting incremental compilation)|(Starting compilation in watch mode))\\.+"
                    },
                    "endsPattern": {
                        "regexp": "^\\[(?:\\d+|:|\\s|AM|PM)+\\]\\s*(?:Compilation complete\\.|Found \\d+ errors?\\.)?\\s*Watching for file changes\\.+"
                    }
                }
            },
            {
                "name": "bsc-watch-silent",
                "label": "BrighterScript problems (watch mode) but don't emit any diagnostics",
                "owner": "brightscript",
                "source": "brs",
                "applyTo": "allDocuments",
                "pattern": {
                    "regexp": "^neverMatchThisPattern_likeSeriously,weShouldNeverMatchAnything$"
                },
                "fileLocation": [
                    "relative",
                    "${cwd}"
                ],
                "background": {
                    "activeOnStart": true,
                    "beginsPattern": {
                        "regexp": "^\\[(?:\\d+|:|\\s|AM|PM)+\\]\\s*((File change detected\\.+\\s*Starting incremental compilation)|(Starting compilation in watch mode))\\.+"
                    },
                    "endsPattern": {
                        "regexp": "^\\[(?:\\d+|:|\\s|AM|PM)+\\]\\s*(?:Compilation complete\\.|Found \\d+ errors?\\.)?\\s*Watching for file changes\\.+"
                    }
                }
            }
        ]
    },
    "watch": {
        "test": {
            "extensions": "ts",
            "patterns": [
                "src"
            ]
        }
    },
    "mocha": {
        "spec": [
            "src/**/*.spec.ts",
            "webviews/src/**/*.spec.ts"
        ],
        "require": [
            "source-map-support/register",
            "ts-node/register"
        ],
        "bail": false,
        "fullTrace": true,
        "watchExtensions": [
            "ts"
        ]
    },
    "nyc": {
        "include": [
            "src/**/!(*.spec).ts",
            "webviews/**/!(*.spec).ts"
        ],
        "extension": [
            ".ts"
        ],
        "require": [
            "ts-node/register",
            "source-map-support/register"
        ],
        "reporter": [
            "text-summary",
            "html"
        ],
        "sourceMap": true,
        "instrument": true,
        "check-coverage": true,
        "lines": 5,
        "statements": 5,
        "functions": 5,
        "branches": 5
    },
    "categories": [
        "Formatters",
        "Programming Languages",
        "Debuggers",
        "Snippets"
    ]
}<|MERGE_RESOLUTION|>--- conflicted
+++ resolved
@@ -75,11 +75,7 @@
         "postman-request": "^2.88.1-postman.32",
         "pretty-bytes": "^5.6.0",
         "roku-debug": "^0.20.14",
-<<<<<<< HEAD
-        "roku-deploy": "^3.11.0",
-=======
         "roku-deploy": "^3.11.1",
->>>>>>> dd5ea1b2
         "roku-test-automation": "2.0.0-beta.22",
         "semver": "^7.1.3",
         "source-map": "^0.7.3",
